# ----------------------------------------------------------------------------
# Copyright (c) 2013--, scikit-bio development team.
#
# Distributed under the terms of the Modified BSD License.
#
# The full license is in the file COPYING.txt, distributed with this software.
# ----------------------------------------------------------------------------

import io
from unittest import TestCase, main

import pandas as pd
import numpy as np
import numpy.testing as npt

from skbio import DistanceMatrix, TreeNode
from skbio.util._testing import assert_series_almost_equal
from skbio.diversity import (alpha_diversity, beta_diversity,
                             partial_beta_diversity,
                             get_alpha_diversity_metrics,
                             get_beta_diversity_metrics)
from skbio.diversity.alpha import faith_pd, observed_otus
from skbio.diversity.beta import unweighted_unifrac, weighted_unifrac
from skbio.tree import DuplicateNodeError, MissingNodeError


class AlphaDiversityTests(TestCase):
    def setUp(self):
        self.table1 = np.array([[1, 3, 0, 1, 0],
                                [0, 2, 0, 4, 4],
                                [0, 0, 6, 2, 1],
                                [0, 0, 1, 1, 1]])
        self.sids1 = list('ABCD')
        self.oids1 = ['OTU%d' % i for i in range(1, 6)]
        self.tree1 = TreeNode.read(io.StringIO(
            '(((((OTU1:0.5,OTU2:0.5):0.5,OTU3:1.0):1.0):'
            '0.0,(OTU4:0.75,OTU5:0.75):1.25):0.0)root;'))

        self.table2 = np.array([[1, 3],
                                [0, 2],
                                [0, 0]])
        self.sids2 = list('xyz')
        self.oids2 = ['OTU1', 'OTU5']
        self.tree2 = TreeNode.read(io.StringIO(
            '(((((OTU1:42.5,OTU2:0.5):0.5,OTU3:1.0):1.0):'
            '0.0,(OTU4:0.75,OTU5:0.0001):1.25):0.0)root;'))

    def test_invalid_input(self):
        # number of ids doesn't match the number of samples
        self.assertRaises(ValueError, alpha_diversity, 'observed_otus',
                          self.table1, list('ABC'))

        # unknown metric provided
        self.assertRaises(ValueError, alpha_diversity, 'not-a-metric',
                          self.table1)

        # 3-D list provided as input
        self.assertRaises(ValueError, alpha_diversity, 'observed_otus',
                          [[[43]]])

        # negative counts
        self.assertRaises(ValueError, alpha_diversity, 'observed_otus',
                          [0, 3, -12, 42])

        # additional kwargs
        self.assertRaises(TypeError, alpha_diversity, 'observed_otus',
                          [0, 1], not_a_real_kwarg=42.0)
        self.assertRaises(TypeError, alpha_diversity, 'faith_pd',
                          [0, 1], tree=self.tree1, otu_ids=['OTU1', 'OTU2'],
                          not_a_real_kwarg=42.0)
        self.assertRaises(TypeError, alpha_diversity, faith_pd,
                          [0, 1], tree=self.tree1, otu_ids=['OTU1', 'OTU2'],
                          not_a_real_kwarg=42.0)

    def test_invalid_input_phylogenetic(self):
        # otu_ids not provided
        self.assertRaises(ValueError, alpha_diversity, 'faith_pd', self.table1,
                          list('ABC'), tree=self.tree1)
        # tree not provided
        self.assertRaises(ValueError, alpha_diversity, 'faith_pd', self.table1,
                          list('ABC'), otu_ids=self.oids1)

        # tree has duplicated tip ids
        t = TreeNode.read(
            io.StringIO(
                '(((((OTU2:0.5,OTU2:0.5):0.5,OTU3:1.0):1.0):0.0,(OTU4:'
                '0.75,OTU5:0.75):1.25):0.0)root;'))
        counts = [1, 2, 3]
        otu_ids = ['OTU1', 'OTU2', 'OTU3']
        self.assertRaises(DuplicateNodeError, alpha_diversity, 'faith_pd',
                          counts, otu_ids=otu_ids, tree=t)

        # unrooted tree as input
        t = TreeNode.read(io.StringIO(
            '((OTU1:0.1, OTU2:0.2):0.3, OTU3:0.5,OTU4:0.7);'))
        counts = [1, 2, 3]
        otu_ids = ['OTU1', 'OTU2', 'OTU3']
        self.assertRaises(ValueError, alpha_diversity, 'faith_pd',
                          counts, otu_ids=otu_ids, tree=t)

        # otu_ids has duplicated ids
        t = TreeNode.read(
            io.StringIO(
                '(((((OTU1:0.5,OTU2:0.5):0.5,OTU3:1.0):1.0):0.0,(OTU4:'
                '0.75,OTU2:0.75):1.25):0.0)root;'))
        counts = [1, 2, 3]
        otu_ids = ['OTU1', 'OTU2', 'OTU2']
        self.assertRaises(ValueError, alpha_diversity, 'faith_pd',
                          counts, otu_ids=otu_ids, tree=t)

        # count and OTU vectors are not equal length
        t = TreeNode.read(
            io.StringIO(
                '(((((OTU1:0.5,OTU2:0.5):0.5,OTU3:1.0):1.0):0.0,(OTU4:'
                '0.75,OTU2:0.75):1.25):0.0)root;'))
        counts = [1, 2, 3]
        otu_ids = ['OTU1', 'OTU2']
        self.assertRaises(ValueError, alpha_diversity, 'faith_pd',
                          counts, otu_ids=otu_ids, tree=t)
        t = TreeNode.read(
            io.StringIO(
                '(((((OTU1:0.5,OTU2:0.5):0.5,OTU3:1.0):1.0):0.0,(OTU4:'
                '0.75,OTU2:0.75):1.25):0.0)root;'))
        counts = [1, 2]
        otu_ids = ['OTU1', 'OTU2', 'OTU3']
        self.assertRaises(ValueError, alpha_diversity, 'faith_pd',
                          counts, otu_ids=otu_ids, tree=t)

        # tree with no branch lengths
        t = TreeNode.read(
            io.StringIO('((((OTU1,OTU2),OTU3)),(OTU4,OTU5));'))
        counts = [1, 2, 3]
        otu_ids = ['OTU1', 'OTU2', 'OTU3']
        self.assertRaises(ValueError, alpha_diversity, 'faith_pd',
                          counts, otu_ids=otu_ids, tree=t)

        # tree missing some branch lengths
        t = TreeNode.read(
            io.StringIO('(((((OTU1,OTU2:0.5):0.5,OTU3:1.0):1.0):0.0,(OTU4:'
                        '0.75,OTU5:0.75):1.25):0.0)root;'))
        counts = [1, 2, 3]
        otu_ids = ['OTU1', 'OTU2', 'OTU3']
        self.assertRaises(ValueError, alpha_diversity, 'faith_pd',
                          counts, otu_ids=otu_ids, tree=t)

        # some otu_ids not present in tree
        t = TreeNode.read(
            io.StringIO(
                '(((((OTU1:0.5,OTU2:0.5):0.5,OTU3:1.0):1.0):0.0,(OTU4:'
                '0.75,OTU5:0.75):1.25):0.0)root;'))
        counts = [1, 2, 3]
        otu_ids = ['OTU1', 'OTU2', 'OTU42']
        self.assertRaises(MissingNodeError, alpha_diversity, 'faith_pd',
                          counts, otu_ids=otu_ids, tree=t)

    def test_empty(self):
        # empty vector
        actual = alpha_diversity('observed_otus', np.array([], dtype=np.int64))
        expected = pd.Series([0])
        assert_series_almost_equal(actual, expected)

        # array of empty vector
        actual = alpha_diversity('observed_otus',
                                 np.array([[]], dtype=np.int64))
        expected = pd.Series([0])
        assert_series_almost_equal(actual, expected)

        # array of empty vectors
        actual = alpha_diversity('observed_otus',
                                 np.array([[], []], dtype=np.int64))
        expected = pd.Series([0, 0])
        assert_series_almost_equal(actual, expected)

        # empty vector
        actual = alpha_diversity('faith_pd', np.array([], dtype=np.int64),
                                 tree=self.tree1, otu_ids=[])
        expected = pd.Series([0.])
        assert_series_almost_equal(actual, expected)

        # array of empty vector
        actual = alpha_diversity('faith_pd',
                                 np.array([[]], dtype=np.int64),
                                 tree=self.tree1, otu_ids=[])
        expected = pd.Series([0.])
        assert_series_almost_equal(actual, expected)

        # array of empty vectors
        actual = alpha_diversity('faith_pd',
                                 np.array([[], []], dtype=np.int64),
                                 tree=self.tree1, otu_ids=[])
        expected = pd.Series([0., 0.])
        assert_series_almost_equal(actual, expected)

    def test_single_count_vector(self):
        actual = alpha_diversity('observed_otus', np.array([1, 0, 2]))
        expected = pd.Series([2])
        assert_series_almost_equal(actual, expected)

        actual = alpha_diversity('faith_pd', np.array([1, 3, 0, 1, 0]),
                                 tree=self.tree1, otu_ids=self.oids1)
        self.assertAlmostEqual(actual[0], 4.5)

    def test_input_types(self):
        list_result = alpha_diversity('observed_otus', [1, 3, 0, 1, 0])
        array_result = alpha_diversity('observed_otus',
                                       np.array([1, 3, 0, 1, 0]))
        self.assertAlmostEqual(list_result[0], 3)
        assert_series_almost_equal(list_result, array_result)

        list_result = alpha_diversity('faith_pd', [1, 3, 0, 1, 0],
                                      tree=self.tree1, otu_ids=self.oids1)
        array_result = alpha_diversity('faith_pd', np.array([1, 3, 0, 1, 0]),
                                       tree=self.tree1, otu_ids=self.oids1)
        self.assertAlmostEqual(list_result[0], 4.5)
        assert_series_almost_equal(list_result, array_result)

    def test_observed_otus(self):
        # expected values hand-calculated
        expected = pd.Series([3, 3, 3, 3], index=self.sids1)
        actual = alpha_diversity('observed_otus', self.table1, self.sids1)
        assert_series_almost_equal(actual, expected)
        # function passed instead of string
        actual = alpha_diversity(observed_otus, self.table1, self.sids1)
        assert_series_almost_equal(actual, expected)
        # alt input table
        expected = pd.Series([2, 1, 0], index=self.sids2)
        actual = alpha_diversity('observed_otus', self.table2, self.sids2)
        assert_series_almost_equal(actual, expected)

    def test_faith_pd(self):
        # calling faith_pd through alpha_diversity gives same results as
        # calling it directly
        expected = []
        for e in self.table1:
            expected.append(faith_pd(e, tree=self.tree1, otu_ids=self.oids1))
        expected = pd.Series(expected)
        actual = alpha_diversity('faith_pd', self.table1, tree=self.tree1,
                                 otu_ids=self.oids1)
        assert_series_almost_equal(actual, expected)

        # alt input table and tree
        expected = []
        for e in self.table2:
            expected.append(faith_pd(e, tree=self.tree2, otu_ids=self.oids2))
        expected = pd.Series(expected)
        actual = alpha_diversity('faith_pd', self.table2, tree=self.tree2,
                                 otu_ids=self.oids2)
        assert_series_almost_equal(actual, expected)

    def test_no_ids(self):
        # expected values hand-calculated
        expected = pd.Series([3, 3, 3, 3])
        actual = alpha_diversity('observed_otus', self.table1)
        assert_series_almost_equal(actual, expected)

    def test_optimized(self):
        # calling optimized faith_pd gives same results as calling unoptimized
        # version
        optimized = alpha_diversity('faith_pd', self.table1, tree=self.tree1,
                                    otu_ids=self.oids1)
        unoptimized = alpha_diversity(faith_pd, self.table1, tree=self.tree1,
                                      otu_ids=self.oids1)
        assert_series_almost_equal(optimized, unoptimized)


class BetaDiversityTests(TestCase):
    def setUp(self):
        self.table1 = [[1, 5],
                       [2, 3],
                       [0, 1]]
        self.sids1 = list('ABC')
        self.tree1 = TreeNode.read(io.StringIO(
            '((O1:0.25, O2:0.50):0.25, O3:0.75)root;'))
        self.oids1 = ['O1', 'O2']

        self.table2 = [[23, 64, 14, 0, 0, 3, 1],
                       [0, 3, 35, 42, 0, 12, 1],
                       [0, 5, 5, 0, 40, 40, 0],
                       [44, 35, 9, 0, 1, 0, 0],
                       [0, 2, 8, 0, 35, 45, 1],
                       [0, 0, 25, 35, 0, 19, 0]]
        self.sids2 = list('ABCDEF')

    def test_invalid_input(self):
        # number of ids doesn't match the number of samples
        error_msg = ("Number of rows")
        with self.assertRaisesRegex(ValueError, error_msg):
            beta_diversity(self.table1, list('AB'), 'euclidean')

        # unknown metric provided
        error_msg = "not-a-metric"
        with self.assertRaisesRegex(ValueError, error_msg):
            beta_diversity('not-a-metric', self.table1)

        # 3-D list provided as input
        error_msg = ("Only 1-D and 2-D")
        with self.assertRaisesRegex(ValueError, error_msg):
            beta_diversity('euclidean', [[[43]]])

        # negative counts
        error_msg = "negative values."
        with self.assertRaisesRegex(ValueError, error_msg):
            beta_diversity('euclidean', [[0, 1, 3, 4], [0, 3, -12, 42]])
        with self.assertRaisesRegex(ValueError, error_msg):
            beta_diversity('euclidean', [[0, 1, 3, -4], [0, 3, 12, 42]])

        # additional kwargs
<<<<<<< HEAD
        error_msg = "no keyword arguments"
=======
        error_msg = "keyword argument"
>>>>>>> 96414818
        with self.assertRaisesRegex(TypeError, error_msg):
            beta_diversity('euclidean', [[0, 1, 3], [0, 3, 12]],
                           not_a_real_kwarg=42.0)

        error_msg = "not_a_real_kwarg"
        with self.assertRaisesRegex(TypeError, error_msg):
            beta_diversity('unweighted_unifrac', [[0, 1, 3], [0, 3, 12]],
                           not_a_real_kwarg=42.0, tree=self.tree1,
                           otu_ids=['O1', 'O2', 'O3'])
        with self.assertRaisesRegex(TypeError, error_msg):
            beta_diversity('weighted_unifrac', [[0, 1, 3], [0, 3, 12]],
                           not_a_real_kwarg=42.0, tree=self.tree1,
                           otu_ids=['O1', 'O2', 'O3'])
        with self.assertRaisesRegex(TypeError, error_msg):
            beta_diversity(weighted_unifrac, [[0, 1, 3], [0, 3, 12]],
                           not_a_real_kwarg=42.0, tree=self.tree1,
                           otu_ids=['O1', 'O2', 'O3'])

    def test_invalid_input_phylogenetic(self):
        # otu_ids not provided
        self.assertRaises(ValueError, beta_diversity, 'weighted_unifrac',
                          self.table1, list('ABC'), tree=self.tree1)
        self.assertRaises(ValueError, beta_diversity, 'unweighted_unifrac',
                          self.table1, list('ABC'), tree=self.tree1)
        # tree not provided
        self.assertRaises(ValueError, beta_diversity, 'weighted_unifrac',
                          self.table1, list('ABC'), otu_ids=self.oids1)
        self.assertRaises(ValueError, beta_diversity, 'unweighted_unifrac',
                          self.table1, list('ABC'), otu_ids=self.oids1)

        # tree has duplicated tip ids
        t = TreeNode.read(
            io.StringIO(
                '(((((OTU2:0.5,OTU2:0.5):0.5,OTU3:1.0):1.0):0.0,(OTU4:'
                '0.75,OTU5:0.75):1.25):0.0)root;'))
        counts = [1, 2, 3]
        otu_ids = ['OTU1', 'OTU2', 'OTU3']
        self.assertRaises(DuplicateNodeError, beta_diversity,
                          'weighted_unifrac', counts, otu_ids=otu_ids, tree=t)
        self.assertRaises(DuplicateNodeError, beta_diversity,
                          'unweighted_unifrac', counts, otu_ids=otu_ids,
                          tree=t)

        # unrooted tree as input
        t = TreeNode.read(io.StringIO('((OTU1:0.1, OTU2:0.2):0.3, OTU3:0.5,'
                                      'OTU4:0.7);'))
        counts = [1, 2, 3]
        otu_ids = ['OTU1', 'OTU2', 'OTU3']
        self.assertRaises(ValueError, beta_diversity,
                          'weighted_unifrac', counts, otu_ids=otu_ids, tree=t)
        self.assertRaises(ValueError, beta_diversity,
                          'unweighted_unifrac', counts, otu_ids=otu_ids,
                          tree=t)

        # otu_ids has duplicated ids
        t = TreeNode.read(
            io.StringIO(
                '(((((OTU1:0.5,OTU2:0.5):0.5,OTU3:1.0):1.0):0.0,(OTU4:'
                '0.75,OTU2:0.75):1.25):0.0)root;'))
        counts = [1, 2, 3]
        otu_ids = ['OTU1', 'OTU2', 'OTU2']
        self.assertRaises(ValueError, beta_diversity,
                          'weighted_unifrac', counts, otu_ids=otu_ids, tree=t)
        self.assertRaises(ValueError, beta_diversity,
                          'unweighted_unifrac', counts, otu_ids=otu_ids,
                          tree=t)

        # count and OTU vectors are not equal length
        t = TreeNode.read(
            io.StringIO(
                '(((((OTU1:0.5,OTU2:0.5):0.5,OTU3:1.0):1.0):0.0,(OTU4:'
                '0.75,OTU2:0.75):1.25):0.0)root;'))
        counts = [1, 2, 3]
        otu_ids = ['OTU1', 'OTU2']
        self.assertRaises(ValueError, beta_diversity,
                          'weighted_unifrac', counts, otu_ids=otu_ids, tree=t)
        self.assertRaises(ValueError, beta_diversity,
                          'unweighted_unifrac', counts, otu_ids=otu_ids,
                          tree=t)
        t = TreeNode.read(
            io.StringIO(
                '(((((OTU1:0.5,OTU2:0.5):0.5,OTU3:1.0):1.0):0.0,(OTU4:'
                '0.75,OTU2:0.75):1.25):0.0)root;'))
        counts = [1, 2]
        otu_ids = ['OTU1', 'OTU2', 'OTU3']
        self.assertRaises(ValueError, beta_diversity,
                          'weighted_unifrac', counts, otu_ids=otu_ids, tree=t)
        self.assertRaises(ValueError, beta_diversity,
                          'unweighted_unifrac', counts, otu_ids=otu_ids,
                          tree=t)

        # tree with no branch lengths
        t = TreeNode.read(
            io.StringIO('((((OTU1,OTU2),OTU3)),(OTU4,OTU5));'))
        counts = [1, 2, 3]
        otu_ids = ['OTU1', 'OTU2', 'OTU3']
        self.assertRaises(ValueError, beta_diversity,
                          'weighted_unifrac', counts, otu_ids=otu_ids, tree=t)
        self.assertRaises(ValueError, beta_diversity,
                          'unweighted_unifrac', counts, otu_ids=otu_ids,
                          tree=t)

        # tree missing some branch lengths
        t = TreeNode.read(
            io.StringIO('(((((OTU1,OTU2:0.5):0.5,OTU3:1.0):1.0):0.0,(OTU4:'
                        '0.75,OTU5:0.75):1.25):0.0)root;'))
        counts = [1, 2, 3]
        otu_ids = ['OTU1', 'OTU2', 'OTU3']
        self.assertRaises(ValueError, beta_diversity,
                          'weighted_unifrac', counts, otu_ids=otu_ids, tree=t)
        self.assertRaises(ValueError, beta_diversity,
                          'unweighted_unifrac', counts, otu_ids=otu_ids,
                          tree=t)

        # some otu_ids not present in tree
        t = TreeNode.read(
            io.StringIO(
                '(((((OTU1:0.5,OTU2:0.5):0.5,OTU3:1.0):1.0):0.0,(OTU4:'
                '0.75,OTU5:0.75):1.25):0.0)root;'))
        counts = [1, 2, 3]
        otu_ids = ['OTU1', 'OTU2', 'OTU42']
        self.assertRaises(MissingNodeError, beta_diversity,
                          'weighted_unifrac', counts, otu_ids=otu_ids, tree=t)
        self.assertRaises(MissingNodeError, beta_diversity,
                          'unweighted_unifrac', counts, otu_ids=otu_ids,
                          tree=t)

    def test_empty(self):
        # array of empty vectors
        actual = beta_diversity('euclidean',
                                np.array([[], []], dtype=np.int64),
                                ids=['a', 'b'])
        expected_dm = DistanceMatrix([[0.0, 0.0], [0.0, 0.0]], ['a', 'b'])
        npt.assert_array_equal(actual, expected_dm)

        actual = beta_diversity('unweighted_unifrac',
                                np.array([[], []], dtype=np.int64),
                                ids=['a', 'b'], tree=self.tree1, otu_ids=[])
        expected_dm = DistanceMatrix([[0.0, 0.0], [0.0, 0.0]], ['a', 'b'])
        self.assertEqual(actual, expected_dm)

    def test_input_types(self):
        actual_array = beta_diversity('euclidean',
                                      np.array([[1, 5], [2, 3]]),
                                      ids=['a', 'b'])
        actual_list = beta_diversity('euclidean',
                                     [[1, 5], [2, 3]], ids=['a', 'b'])
        self.assertEqual(actual_array, actual_list)

    def test_euclidean(self):
        # TODO: update npt.assert_almost_equal calls to use DistanceMatrix
        # near-equality testing when that support is available
        actual_dm = beta_diversity('euclidean', self.table1, self.sids1)
        self.assertEqual(actual_dm.shape, (3, 3))
        npt.assert_almost_equal(actual_dm['A', 'A'], 0.0)
        npt.assert_almost_equal(actual_dm['B', 'B'], 0.0)
        npt.assert_almost_equal(actual_dm['C', 'C'], 0.0)
        npt.assert_almost_equal(actual_dm['A', 'B'], 2.23606798)
        npt.assert_almost_equal(actual_dm['B', 'A'], 2.23606798)
        npt.assert_almost_equal(actual_dm['A', 'C'], 4.12310563)
        npt.assert_almost_equal(actual_dm['C', 'A'], 4.12310563)
        npt.assert_almost_equal(actual_dm['B', 'C'], 2.82842712)
        npt.assert_almost_equal(actual_dm['C', 'B'], 2.82842712)

        actual_dm = beta_diversity('euclidean', self.table2, self.sids2)
        expected_data = [
            [0., 80.8455317, 84.0297566, 36.3042697, 86.0116271, 78.9176786],
            [80.8455317, 0., 71.0844568, 74.4714710, 69.3397433, 14.422205],
            [84.0297566, 71.0844568, 0., 77.2851861, 8.3066238, 60.7536007],
            [36.3042697, 74.4714710, 77.2851861, 0., 78.7908624, 70.7389567],
            [86.0116271, 69.3397433, 8.3066238, 78.7908624, 0., 58.4807660],
            [78.9176786, 14.422205, 60.7536007, 70.7389567, 58.4807660, 0.]]
        expected_dm = DistanceMatrix(expected_data, self.sids2)
        for id1 in self.sids2:
            for id2 in self.sids2:
                npt.assert_almost_equal(actual_dm[id1, id2],
                                        expected_dm[id1, id2], 6)

    def test_braycurtis(self):
        # TODO: update npt.assert_almost_equal calls to use DistanceMatrix
        # near-equality testing when that support is available
        actual_dm = beta_diversity('braycurtis', self.table1, self.sids1)
        self.assertEqual(actual_dm.shape, (3, 3))
        npt.assert_almost_equal(actual_dm['A', 'A'], 0.0)
        npt.assert_almost_equal(actual_dm['B', 'B'], 0.0)
        npt.assert_almost_equal(actual_dm['C', 'C'], 0.0)
        npt.assert_almost_equal(actual_dm['A', 'B'], 0.27272727)
        npt.assert_almost_equal(actual_dm['B', 'A'], 0.27272727)
        npt.assert_almost_equal(actual_dm['A', 'C'], 0.71428571)
        npt.assert_almost_equal(actual_dm['C', 'A'], 0.71428571)
        npt.assert_almost_equal(actual_dm['B', 'C'], 0.66666667)
        npt.assert_almost_equal(actual_dm['C', 'B'], 0.66666667)

        actual_dm = beta_diversity('braycurtis', self.table2, self.sids2)
        expected_data = [
            [0., 0.78787879, 0.86666667, 0.30927835, 0.85714286, 0.81521739],
            [0.78787879, 0., 0.78142077, 0.86813187, 0.75, 0.1627907],
            [0.86666667, 0.78142077, 0., 0.87709497, 0.09392265, 0.71597633],
            [0.30927835, 0.86813187, 0.87709497, 0., 0.87777778, 0.89285714],
            [0.85714286, 0.75, 0.09392265, 0.87777778, 0., 0.68235294],
            [0.81521739, 0.1627907, 0.71597633, 0.89285714, 0.68235294, 0.]]
        expected_dm = DistanceMatrix(expected_data, self.sids2)
        for id1 in self.sids2:
            for id2 in self.sids2:
                npt.assert_almost_equal(actual_dm[id1, id2],
                                        expected_dm[id1, id2], 6)

    def test_unweighted_unifrac(self):
        # TODO: update npt.assert_almost_equal calls to use DistanceMatrix
        # near-equality testing when that support is available
        # expected values calculated by hand
        dm1 = beta_diversity('unweighted_unifrac', self.table1, self.sids1,
                             otu_ids=self.oids1, tree=self.tree1)
        dm2 = beta_diversity(unweighted_unifrac, self.table1, self.sids1,
                             otu_ids=self.oids1, tree=self.tree1)
        self.assertEqual(dm1.shape, (3, 3))
        self.assertEqual(dm1, dm2)
        expected_data = [[0.0, 0.0, 0.25],
                         [0.0, 0.0, 0.25],
                         [0.25, 0.25, 0.0]]
        expected_dm = DistanceMatrix(expected_data, ids=self.sids1)
        for id1 in self.sids1:
            for id2 in self.sids1:
                npt.assert_almost_equal(dm1[id1, id2],
                                        expected_dm[id1, id2], 6)

    def test_weighted_unifrac(self):
        # TODO: update npt.assert_almost_equal calls to use DistanceMatrix
        # near-equality testing when that support is available
        # expected values calculated by hand
        dm1 = beta_diversity('weighted_unifrac', self.table1, self.sids1,
                             otu_ids=self.oids1, tree=self.tree1)
        dm2 = beta_diversity(weighted_unifrac, self.table1, self.sids1,
                             otu_ids=self.oids1, tree=self.tree1)
        self.assertEqual(dm1.shape, (3, 3))
        self.assertEqual(dm1, dm2)
        expected_data = [
            [0.0, 0.1750000, 0.12499999],
            [0.1750000, 0.0, 0.3000000],
            [0.12499999, 0.3000000, 0.0]]
        expected_dm = DistanceMatrix(expected_data, ids=self.sids1)
        for id1 in self.sids1:
            for id2 in self.sids1:
                npt.assert_almost_equal(dm1[id1, id2],
                                        expected_dm[id1, id2], 6)

    def test_weighted_unifrac_normalized(self):
        # TODO: update npt.assert_almost_equal calls to use DistanceMatrix
        # near-equality testing when that support is available
        # expected values calculated by hand
        dm1 = beta_diversity('weighted_unifrac', self.table1, self.sids1,
                             otu_ids=self.oids1, tree=self.tree1,
                             normalized=True)
        dm2 = beta_diversity(weighted_unifrac, self.table1, self.sids1,
                             otu_ids=self.oids1, tree=self.tree1,
                             normalized=True)
        self.assertEqual(dm1.shape, (3, 3))
        self.assertEqual(dm1, dm2)
        expected_data = [
            [0.0, 0.128834, 0.085714],
            [0.128834, 0.0, 0.2142857],
            [0.085714, 0.2142857, 0.0]]
        expected_dm = DistanceMatrix(expected_data, ids=self.sids1)
        for id1 in self.sids1:
            for id2 in self.sids1:
                npt.assert_almost_equal(dm1[id1, id2],
                                        expected_dm[id1, id2], 6)

    def test_scipy_kwargs(self):
        # confirm that p can be passed to SciPy's minkowski, and that it
        # gives a different result than not passing it (the off-diagonal
        # entries are not equal).
        dm1 = beta_diversity('minkowski', self.table1, self.sids1)
        dm2 = beta_diversity('minkowski', self.table1, self.sids1, p=42.0)

        for id1 in self.sids1:
            for id2 in self.sids1:
                if id1 != id2:
                    self.assertNotEqual(dm1[id1, id2], dm2[id1, id2])

    def test_alt_pairwise_func(self):
        # confirm that pairwise_func is actually being used
        def not_a_real_pdist(counts, metric):
            return [[0.0, 42.0], [42.0, 0.0]]
        dm1 = beta_diversity('unweighted_unifrac', self.table1,
                             otu_ids=self.oids1, tree=self.tree1,
                             pairwise_func=not_a_real_pdist)
        expected = DistanceMatrix([[0.0, 42.0], [42.0, 0.0]])
        self.assertEqual(dm1, expected)

        dm1 = beta_diversity('weighted_unifrac', self.table1,
                             otu_ids=self.oids1, tree=self.tree1,
                             pairwise_func=not_a_real_pdist)
        expected = DistanceMatrix([[0.0, 42.0], [42.0, 0.0]])
        self.assertEqual(dm1, expected)

        dm1 = beta_diversity(unweighted_unifrac, self.table1,
                             otu_ids=self.oids1, tree=self.tree1,
                             pairwise_func=not_a_real_pdist)
        expected = DistanceMatrix([[0.0, 42.0], [42.0, 0.0]])
        self.assertEqual(dm1, expected)

        dm1 = beta_diversity("euclidean", self.table1,
                             pairwise_func=not_a_real_pdist)
        expected = DistanceMatrix([[0.0, 42.0], [42.0, 0.0]])
        self.assertEqual(dm1, expected)


class MetricGetters(TestCase):

    def test_get_alpha_diversity_metrics(self):
        m = get_alpha_diversity_metrics()
        # basic sanity checks
        self.assertTrue('faith_pd' in m)
        self.assertTrue('chao1' in m)

    def test_get_alpha_diversity_metrics_sorted(self):
        m = get_alpha_diversity_metrics()
        n = sorted(list(m))
        self.assertEqual(m, n)

    def test_get_beta_diversity_metrics(self):
        m = get_beta_diversity_metrics()
        # basic sanity checks
        self.assertTrue('unweighted_unifrac' in m)
        self.assertTrue('weighted_unifrac' in m)

    def test_get_beta_diversity_metrics_sorted(self):
        m = get_beta_diversity_metrics()
        n = sorted(list(m))
        self.assertEqual(m, n)


class TestPartialBetaDiversity(TestCase):
    def setUp(self):
        self.table1 = [[1, 5],
                       [2, 3],
                       [0, 1]]
        self.sids1 = list('ABC')
        self.tree1 = TreeNode.read(io.StringIO(
            '((O1:0.25, O2:0.50):0.25, O3:0.75)root;'))
        self.oids1 = ['O1', 'O2']

        self.table2 = [[23, 64, 14, 0, 0, 3, 1],
                       [0, 3, 35, 42, 0, 12, 1],
                       [0, 5, 5, 0, 40, 40, 0],
                       [44, 35, 9, 0, 1, 0, 0],
                       [0, 2, 8, 0, 35, 45, 1],
                       [0, 0, 25, 35, 0, 19, 0]]
        self.sids2 = list('ABCDEF')

    def test_id_pairs_as_iterable(self):
        id_pairs = iter([('B', 'C'), ])
        dm = partial_beta_diversity('unweighted_unifrac', self.table1,
                                    self.sids1, otu_ids=self.oids1,
                                    tree=self.tree1, id_pairs=id_pairs)
        self.assertEqual(dm.shape, (3, 3))
        expected_data = [[0.0, 0.0, 0.0],
                         [0.0, 0.0, 0.25],
                         [0.0, 0.25, 0.0]]
        expected_dm = DistanceMatrix(expected_data, ids=self.sids1)
        for id1 in self.sids1:
            for id2 in self.sids1:
                npt.assert_almost_equal(dm[id1, id2],
                                        expected_dm[id1, id2], 6)

        # pass in iter(foo)

    def test_unweighted_unifrac_partial(self):
        # TODO: update npt.assert_almost_equal calls to use DistanceMatrix
        # near-equality testing when that support is available
        # expected values calculated by hand
        dm = partial_beta_diversity('unweighted_unifrac', self.table1,
                                    self.sids1, otu_ids=self.oids1,
                                    tree=self.tree1, id_pairs=[('B', 'C'), ])
        self.assertEqual(dm.shape, (3, 3))
        expected_data = [[0.0, 0.0, 0.0],
                         [0.0, 0.0, 0.25],
                         [0.0, 0.25, 0.0]]
        expected_dm = DistanceMatrix(expected_data, ids=self.sids1)
        for id1 in self.sids1:
            for id2 in self.sids1:
                npt.assert_almost_equal(dm[id1, id2],
                                        expected_dm[id1, id2], 6)

    def test_weighted_unifrac_partial_full(self):
        # TODO: update npt.assert_almost_equal calls to use DistanceMatrix
        # near-equality testing when that support is available
        # expected values calculated by hand
        dm1 = partial_beta_diversity('weighted_unifrac', self.table1,
                                     self.sids1, otu_ids=self.oids1,
                                     tree=self.tree1, id_pairs=[('A', 'B'),
                                                                ('A', 'C'),
                                                                ('B', 'C')])
        dm2 = beta_diversity('weighted_unifrac', self.table1, self.sids1,
                             otu_ids=self.oids1, tree=self.tree1)

        self.assertEqual(dm1.shape, (3, 3))
        self.assertEqual(dm1, dm2)
        expected_data = [
            [0.0, 0.1750000, 0.12499999],
            [0.1750000, 0.0, 0.3000000],
            [0.12499999, 0.3000000, 0.0]]
        expected_dm = DistanceMatrix(expected_data, ids=self.sids1)
        for id1 in self.sids1:
            for id2 in self.sids1:
                npt.assert_almost_equal(dm1[id1, id2],
                                        expected_dm[id1, id2], 6)

    def test_self_self_pair(self):
        error_msg = ("A duplicate or a self-self pair was observed.")
        with self.assertRaisesRegex(ValueError, error_msg):
            partial_beta_diversity((lambda x, y: x + y), self.table1,
                                   self.sids1, id_pairs=[('A', 'B'),
                                                         ('A', 'A')])

    def test_duplicate_pairs(self):
        # confirm that partial pairwise execution fails if duplicate pairs are
        # observed
        error_msg = ("A duplicate or a self-self pair was observed.")
        with self.assertRaisesRegex(ValueError, error_msg):
            partial_beta_diversity((lambda x, y: x + y), self.table1,
                                   self.sids1, id_pairs=[('A', 'B'),
                                                         ('A', 'B')])

    def test_duplicate_transpose_pairs(self):
        # confirm that partial pairwise execution fails if a transpose
        # duplicate is observed
        error_msg = ("A duplicate or a self-self pair was observed.")
        with self.assertRaisesRegex(ValueError, error_msg):
            partial_beta_diversity((lambda x, y: x + y), self.table1,
                                   self.sids1, id_pairs=[('A', 'B'),
                                                         ('A', 'B')])

    def test_pairs_not_subset(self):
        # confirm raise when pairs are not a subset of IDs
        error_msg = ("`id_pairs` are not a subset of `ids`")
        with self.assertRaisesRegex(ValueError, error_msg):
            partial_beta_diversity((lambda x, y: x + y), self.table1,
                                   self.sids1, id_pairs=[('x', 'b'), ])

    def test_euclidean(self):
        # confirm that pw execution through partial is identical
        def euclidean(u, v, **kwargs):
            return np.sqrt(((u - v)**2).sum())

        id_pairs = [('A', 'B'), ('B', 'F'), ('D', 'E')]
        actual_dm = partial_beta_diversity(euclidean, self.table2, self.sids2,
                                           id_pairs=id_pairs)
        actual_dm = DistanceMatrix(actual_dm, self.sids2)

        expected_data = [
            [0., 80.8455317, 0., 0., 0., 0.],
            [80.8455317, 0., 0., 0., 0., 14.422205],
            [0., 0., 0., 0., 0., 0.],
            [0., 0., 0., 0., 78.7908624, 0.],
            [0., 0., 0., 78.7908624, 0., 0.],
            [0., 14.422205, 0., 0., 0., 0.]]

        expected_dm = DistanceMatrix(expected_data, self.sids2)
        for id1 in self.sids2:
            for id2 in self.sids2:
                npt.assert_almost_equal(actual_dm[id1, id2],
                                        expected_dm[id1, id2], 6)

    def test_unusable_metric(self):
        id_pairs = [('A', 'B'), ('B', 'F'), ('D', 'E')]
        error_msg = "partial_beta_diversity is only compatible"
        with self.assertRaisesRegex(ValueError, error_msg):
            partial_beta_diversity('hamming', self.table2, self.sids2,
                                   id_pairs=id_pairs)


if __name__ == "__main__":
    main()<|MERGE_RESOLUTION|>--- conflicted
+++ resolved
@@ -305,16 +305,10 @@
             beta_diversity('euclidean', [[0, 1, 3, -4], [0, 3, 12, 42]])
 
         # additional kwargs
-<<<<<<< HEAD
-        error_msg = "no keyword arguments"
-=======
         error_msg = "keyword argument"
->>>>>>> 96414818
         with self.assertRaisesRegex(TypeError, error_msg):
             beta_diversity('euclidean', [[0, 1, 3], [0, 3, 12]],
                            not_a_real_kwarg=42.0)
-
-        error_msg = "not_a_real_kwarg"
         with self.assertRaisesRegex(TypeError, error_msg):
             beta_diversity('unweighted_unifrac', [[0, 1, 3], [0, 3, 12]],
                            not_a_real_kwarg=42.0, tree=self.tree1,
