# ----------------------------------------------------------------------------
# Copyright (c) 2013--, scikit-bio development team.
#
# Distributed under the terms of the Modified BSD License.
#
# The full license is in the file COPYING.txt, distributed with this software.
# ----------------------------------------------------------------------------

from __future__ import absolute_import, division, print_function
from warnings import warn
from itertools import product

import numpy as np
from future.builtins import range, zip

from skbio.alignment import TabularMSA
from skbio.alignment._ssw_wrapper import StripedSmithWaterman
<<<<<<< HEAD
from skbio.sequence import Sequence, Protein
from skbio.sequence._grammared_sequence import GrammaredSequence
=======
from skbio.sequence import DNA, RNA, Protein
from skbio.sequence._iupac_sequence import IUPACSequence
>>>>>>> 04dff688
from skbio.util import EfficiencyWarning
from skbio.util._decorator import experimental, deprecated

# This is temporary: blosum50 does not exist in skbio yet as per
# issue 161. When the issue is resolved, this should be removed in favor
# of an import.
blosum50 = \
    {
        '*': {'*': 1, 'A': -5, 'C': -5, 'B': -5, 'E': -5, 'D': -5, 'G': -5,
              'F': -5, 'I': -5, 'H': -5, 'K': -5, 'M': -5, 'L': -5,
              'N': -5, 'Q': -5, 'P': -5, 'S': -5, 'R': -5, 'T': -5,
              'W': -5, 'V': -5, 'Y': -5, 'X': -5, 'Z': -5},
        'A': {'*': -5, 'A': 5, 'C': -1, 'B': -2, 'E': -1, 'D': -2, 'G': 0,
              'F': -3, 'I': -1, 'H': -2, 'K': -1, 'M': -1, 'L': -2,
              'N': -1, 'Q': -1, 'P': -1, 'S': 1, 'R': -2, 'T': 0, 'W': -3,
              'V': 0, 'Y': -2, 'X': -1, 'Z': -1},
        'C': {'*': -5, 'A': -1, 'C': 13, 'B': -3, 'E': -3, 'D': -4,
              'G': -3, 'F': -2, 'I': -2, 'H': -3, 'K': -3, 'M': -2,
              'L': -2, 'N': -2, 'Q': -3, 'P': -4, 'S': -1, 'R': -4,
              'T': -1, 'W': -5, 'V': -1, 'Y': -3, 'X': -1, 'Z': -3},
        'B': {'*': -5, 'A': -2, 'C': -3, 'B': 6, 'E': 1, 'D': 6, 'G': -1,
              'F': -4, 'I': -4, 'H': 0, 'K': 0, 'M': -3, 'L': -4, 'N': 5,
              'Q': 0, 'P': -2, 'S': 0, 'R': -1, 'T': 0, 'W': -5, 'V': -3,
              'Y': -3, 'X': -1, 'Z': 1},
        'E': {'*': -5, 'A': -1, 'C': -3, 'B': 1, 'E': 6, 'D': 2, 'G': -3,
              'F': -3, 'I': -4, 'H': 0, 'K': 1, 'M': -2, 'L': -3, 'N': 0,
              'Q': 2, 'P': -1, 'S': -1, 'R': 0, 'T': -1, 'W': -3, 'V': -3,
              'Y': -2, 'X': -1, 'Z': 5},
        'D': {'*': -5, 'A': -2, 'C': -4, 'B': 6, 'E': 2, 'D': 8, 'G': -1,
              'F': -5, 'I': -4, 'H': -1, 'K': -1, 'M': -4, 'L': -4, 'N': 2,
              'Q': 0, 'P': -1, 'S': 0, 'R': -2, 'T': -1, 'W': -5, 'V': -4,
              'Y': -3, 'X': -1, 'Z': 1},
        'G': {'*': -5, 'A': 0, 'C': -3, 'B': -1, 'E': -3, 'D': -1, 'G': 8,
              'F': -4, 'I': -4, 'H': -2, 'K': -2, 'M': -3, 'L': -4, 'N': 0,
              'Q': -2, 'P': -2, 'S': 0, 'R': -3, 'T': -2, 'W': -3, 'V': -4,
              'Y': -3, 'X': -1, 'Z': -2},
        'F': {'*': -5, 'A': -3, 'C': -2, 'B': -4, 'E': -3, 'D': -5,
              'G': -4, 'F': 8, 'I': 0, 'H': -1, 'K': -4, 'M': 0, 'L': 1,
              'N': -4, 'Q': -4, 'P': -4, 'S': -3, 'R': -3, 'T': -2, 'W': 1,
              'V': -1, 'Y': 4, 'X': -1, 'Z': -4},
        'I': {'*': -5, 'A': -1, 'C': -2, 'B': -4, 'E': -4, 'D': -4,
              'G': -4, 'F': 0, 'I': 5, 'H': -4, 'K': -3, 'M': 2, 'L': 2,
              'N': -3, 'Q': -3, 'P': -3, 'S': -3, 'R': -4, 'T': -1,
              'W': -3, 'V': 4, 'Y': -1, 'X': -1, 'Z': -3},
        'H': {'*': -5, 'A': -2, 'C': -3, 'B': 0, 'E': 0, 'D': -1, 'G': -2,
              'F': -1, 'I': -4, 'H': 10, 'K': 0, 'M': -1, 'L': -3, 'N': 1,
              'Q': 1, 'P': -2, 'S': -1, 'R': 0, 'T': -2, 'W': -3, 'V': -4,
              'Y': 2, 'X': -1, 'Z': 0},
        'K': {'*': -5, 'A': -1, 'C': -3, 'B': 0, 'E': 1, 'D': -1, 'G': -2,
              'F': -4, 'I': -3, 'H': 0, 'K': 6, 'M': -2, 'L': -3, 'N': 0,
              'Q': 2, 'P': -1, 'S': 0, 'R': 3, 'T': -1, 'W': -3, 'V': -3,
              'Y': -2, 'X': -1, 'Z': 1},
        'M': {'*': -5, 'A': -1, 'C': -2, 'B': -3, 'E': -2, 'D': -4,
              'G': -3, 'F': 0, 'I': 2, 'H': -1, 'K': -2, 'M': 7, 'L': 3,
              'N': -2, 'Q': 0, 'P': -3, 'S': -2, 'R': -2, 'T': -1, 'W': -1,
              'V': 1, 'Y': 0, 'X': -1, 'Z': -1},
        'L': {'*': -5, 'A': -2, 'C': -2, 'B': -4, 'E': -3, 'D': -4,
              'G': -4, 'F': 1, 'I': 2, 'H': -3, 'K': -3, 'M': 3, 'L': 5,
              'N': -4, 'Q': -2, 'P': -4, 'S': -3, 'R': -3, 'T': -1,
              'W': -2, 'V': 1, 'Y': -1, 'X': -1, 'Z': -3},
        'N': {'*': -5, 'A': -1, 'C': -2, 'B': 5, 'E': 0, 'D': 2, 'G': 0,
              'F': -4, 'I': -3, 'H': 1, 'K': 0, 'M': -2, 'L': -4, 'N': 7,
              'Q': 0, 'P': -2, 'S': 1, 'R': -1, 'T': 0, 'W': -4, 'V': -3,
              'Y': -2, 'X': -1, 'Z': 0},
        'Q': {'*': -5, 'A': -1, 'C': -3, 'B': 0, 'E': 2, 'D': 0, 'G': -2,
              'F': -4, 'I': -3, 'H': 1, 'K': 2, 'M': 0, 'L': -2, 'N': 0,
              'Q': 7, 'P': -1, 'S': 0, 'R': 1, 'T': -1, 'W': -1, 'V': -3,
              'Y': -1, 'X': -1, 'Z': 4},
        'P': {'*': -5, 'A': -1, 'C': -4, 'B': -2, 'E': -1, 'D': -1,
              'G': -2, 'F': -4, 'I': -3, 'H': -2, 'K': -1, 'M': -3,
              'L': -4, 'N': -2, 'Q': -1, 'P': 10, 'S': -1, 'R': -3,
              'T': -1, 'W': -4, 'V': -3, 'Y': -3, 'X': -1, 'Z': -1},
        'S': {'*': -5, 'A': 1, 'C': -1, 'B': 0, 'E': -1, 'D': 0, 'G': 0,
              'F': -3, 'I': -3, 'H': -1, 'K': 0, 'M': -2, 'L': -3, 'N': 1,
              'Q': 0, 'P': -1, 'S': 5, 'R': -1, 'T': 2, 'W': -4, 'V': -2,
              'Y': -2, 'X': -1, 'Z': 0},
        'R': {'*': -5, 'A': -2, 'C': -4, 'B': -1, 'E': 0, 'D': -2, 'G': -3,
              'F': -3, 'I': -4, 'H': 0, 'K': 3, 'M': -2, 'L': -3, 'N': -1,
              'Q': 1, 'P': -3, 'S': -1, 'R': 7, 'T': -1, 'W': -3, 'V': -3,
              'Y': -1, 'X': -1, 'Z': 0},
        'T': {'*': -5, 'A': 0, 'C': -1, 'B': 0, 'E': -1, 'D': -1, 'G': -2,
              'F': -2, 'I': -1, 'H': -2, 'K': -1, 'M': -1, 'L': -1, 'N': 0,
              'Q': -1, 'P': -1, 'S': 2, 'R': -1, 'T': 5, 'W': -3, 'V': 0,
              'Y': -2, 'X': -1, 'Z': -1},
        'W': {'*': -5, 'A': -3, 'C': -5, 'B': -5, 'E': -3, 'D': -5,
              'G': -3, 'F': 1, 'I': -3, 'H': -3, 'K': -3, 'M': -1, 'L': -2,
              'N': -4, 'Q': -1, 'P': -4, 'S': -4, 'R': -3, 'T': -3,
              'W': 15, 'V': -3, 'Y': 2, 'X': -1, 'Z': -2},
        'V': {'*': -5, 'A': 0, 'C': -1, 'B': -3, 'E': -3, 'D': -4, 'G': -4,
              'F': -1, 'I': 4, 'H': -4, 'K': -3, 'M': 1, 'L': 1, 'N': -3,
              'Q': -3, 'P': -3, 'S': -2, 'R': -3, 'T': 0, 'W': -3, 'V': 5,
              'Y': -1, 'X': -1, 'Z': -3},
        'Y': {'*': -5, 'A': -2, 'C': -3, 'B': -3, 'E': -2, 'D': -3,
              'G': -3, 'F': 4, 'I': -1, 'H': 2, 'K': -2, 'M': 0, 'L': -1,
              'N': -2, 'Q': -1, 'P': -3, 'S': -2, 'R': -1, 'T': -2, 'W': 2,
              'V': -1, 'Y': 8, 'X': -1, 'Z': -2},
        'X': {'*': -5, 'A': -1, 'C': -1, 'B': -1, 'E': -1, 'D': -1,
              'G': -1, 'F': -1, 'I': -1, 'H': -1, 'K': -1, 'M': -1,
              'L': -1, 'N': -1, 'Q': -1, 'P': -1, 'S': -1, 'R': -1,
              'T': -1, 'W': -1, 'V': -1, 'Y': -1, 'X': -1, 'Z': -1},
        'Z': {'*': -5, 'A': -1, 'C': -3, 'B': 1, 'E': 5, 'D': 1, 'G': -2,
              'F': -4, 'I': -3, 'H': 0, 'K': 1, 'M': -1, 'L': -3, 'N': 0,
              'Q': 4, 'P': -1, 'S': 0, 'R': 0, 'T': -1, 'W': -2, 'V': -3,
              'Y': -2, 'X': -1, 'Z': 5}}


@experimental(as_of="0.4.0")
def local_pairwise_align_nucleotide(seq1, seq2, gap_open_penalty=5,
                                    gap_extend_penalty=2,
                                    match_score=2, mismatch_score=-3,
                                    substitution_matrix=None):
    """Locally align exactly two nucleotide seqs with Smith-Waterman

    Parameters
    ----------
    seq1 : DNA or RNA
        The first unaligned sequence.
    seq2 : DNA or RNA
        The second unaligned sequence.
    gap_open_penalty : int or float, optional
        Penalty for opening a gap (this is substracted from previous best
        alignment score, so is typically positive).
    gap_extend_penalty : int or float, optional
        Penalty for extending a gap (this is substracted from previous best
        alignment score, so is typically positive).
    match_score : int or float, optional
        The score to add for a match between a pair of bases (this is added
        to the previous best alignment score, so is typically positive).
    mismatch_score : int or float, optional
        The score to add for a mismatch between a pair of bases (this is
        added to the previous best alignment score, so is typically
        negative).
    substitution_matrix: 2D dict (or similar)
        Lookup for substitution scores (these values are added to the
        previous best alignment score). If provided, this overrides
        ``match_score`` and ``mismatch_score``.

    Returns
    -------
    tuple
        ``TabularMSA`` object containing the aligned sequences, alignment score
        (float), and start/end positions of each input sequence (iterable
        of two-item tuples). Note that start/end positions are indexes into the
        unaligned sequences.

    See Also
    --------
    local_pairwise_align
    local_pairwise_align_protein
    skbio.alignment.local_pairwise_align_ssw
    global_pairwise_align
    global_pairwise_align_protein
    global_pairwise_align_nucelotide

    Notes
    -----
    Default ``match_score``, ``mismatch_score``, ``gap_open_penalty`` and
    ``gap_extend_penalty`` parameters are derived from the NCBI BLAST
    Server [1]_.

    References
    ----------
    .. [1] http://blast.ncbi.nlm.nih.gov/Blast.cgi

    """
    for seq in seq1, seq2:
        if not isinstance(seq, (DNA, RNA)):
            raise TypeError(
                "`seq1` and `seq2` must be DNA or RNA, not type %r"
                % type(seq).__name__)

    # use the substitution matrix provided by the user, or compute from
    # match_score and mismatch_score if a substitution matrix was not provided
    if substitution_matrix is None:
        substitution_matrix = \
            make_identity_substitution_matrix(match_score, mismatch_score)

    return local_pairwise_align(seq1, seq2, gap_open_penalty,
                                gap_extend_penalty, substitution_matrix)


@experimental(as_of="0.4.0")
def local_pairwise_align_protein(seq1, seq2, gap_open_penalty=11,
                                 gap_extend_penalty=1,
                                 substitution_matrix=None):
    """Locally align exactly two protein seqs with Smith-Waterman

    Parameters
    ----------
    seq1 : Protein
        The first unaligned sequence.
    seq2 : Protein
        The second unaligned sequence.
    gap_open_penalty : int or float, optional
        Penalty for opening a gap (this is substracted from previous best
        alignment score, so is typically positive).
    gap_extend_penalty : int or float, optional
        Penalty for extending a gap (this is substracted from previous best
        alignment score, so is typically positive).
    substitution_matrix: 2D dict (or similar), optional
        Lookup for substitution scores (these values are added to the
        previous best alignment score); default is BLOSUM 50.

    Returns
    -------
    tuple
        ``TabularMSA`` object containing the aligned sequences, alignment score
        (float), and start/end positions of each input sequence (iterable
        of two-item tuples). Note that start/end positions are indexes into the
        unaligned sequences.

    See Also
    --------
    local_pairwise_align
    local_pairwise_align_nucleotide
    skbio.alignment.local_pairwise_align_ssw
    global_pairwise_align
    global_pairwise_align_protein
    global_pairwise_align_nucelotide

    Notes
    -----
    Default ``gap_open_penalty`` and ``gap_extend_penalty`` parameters are
    derived from the NCBI BLAST Server [1]_.

    The BLOSUM (blocks substitution matrices) amino acid substitution matrices
    were originally defined in [2]_.

    References
    ----------
    .. [1] http://blast.ncbi.nlm.nih.gov/Blast.cgi
    .. [2] Amino acid substitution matrices from protein blocks.
       S Henikoff and J G Henikoff.
       Proc Natl Acad Sci U S A. Nov 15, 1992; 89(22): 10915-10919.

    """
    for seq in seq1, seq2:
        if not isinstance(seq, Protein):
            raise TypeError(
                "`seq1` and `seq2` must be Protein, not type %r"
                % type(seq).__name__)

    if substitution_matrix is None:
        substitution_matrix = blosum50

    return local_pairwise_align(seq1, seq2, gap_open_penalty,
                                gap_extend_penalty, substitution_matrix)


@experimental(as_of="0.4.0")
def local_pairwise_align(seq1, seq2, gap_open_penalty,
                         gap_extend_penalty, substitution_matrix):
    """Locally align exactly two seqs with Smith-Waterman

    Parameters
    ----------
    seq1 : IUPACSequence
        The first unaligned sequence.
    seq2 : IUPACSequence
        The second unaligned sequence.
    gap_open_penalty : int or float
        Penalty for opening a gap (this is substracted from previous best
        alignment score, so is typically positive).
    gap_extend_penalty : int or float
        Penalty for extending a gap (this is substracted from previous best
        alignment score, so is typically positive).
    substitution_matrix: 2D dict (or similar)
        Lookup for substitution scores (these values are added to the
        previous best alignment score).

    Returns
    -------
    tuple
        ``TabularMSA`` object containing the aligned sequences, alignment score
        (float), and start/end positions of each input sequence (iterable
        of two-item tuples). Note that start/end positions are indexes into the
        unaligned sequences.

    See Also
    --------
    local_pairwise_align_protein
    local_pairwise_align_nucleotide
    skbio.alignment.local_pairwise_align_ssw
    global_pairwise_align
    global_pairwise_align_protein
    global_pairwise_align_nucelotide

    Notes
    -----
    This algorithm was originally described in [1]_. The scikit-bio
    implementation was validated against the EMBOSS water web server [2]_.

    References
    ----------
    .. [1] Identification of common molecular subsequences.
       Smith TF, Waterman MS.
       J Mol Biol. 1981 Mar 25;147(1):195-7.
    .. [2] http://www.ebi.ac.uk/Tools/psa/emboss_water/

    """
    warn("You're using skbio's python implementation of Smith-Waterman "
         "alignment. This will be very slow (e.g., thousands of times slower) "
         "than skbio.alignment.local_pairwise_align_ssw.",
         EfficiencyWarning)

    for seq in seq1, seq2:
        if not isinstance(seq, IUPACSequence):
            raise TypeError(
                "`seq1` and `seq2` must be IUPACSequence subclasses, not type "
                "%r" % type(seq).__name__)

    if type(seq1) is not type(seq2):
        raise TypeError(
            "`seq1` and `seq2` must be the same type: %r != %r"
            % (type(seq1).__name__, type(seq2).__name__))

    seq1 = _coerce_alignment_input_type(seq1)
    seq2 = _coerce_alignment_input_type(seq2)

    score_matrix, traceback_matrix = _compute_score_and_traceback_matrices(
        seq1, seq2, gap_open_penalty, gap_extend_penalty,
        substitution_matrix, new_alignment_score=0.0,
        init_matrices_f=_init_matrices_sw)

    end_row_position, end_col_position =\
        np.unravel_index(np.argmax(score_matrix), score_matrix.shape)

    aligned1, aligned2, score, seq1_start_position, seq2_start_position = \
        _traceback(traceback_matrix, score_matrix, seq1, seq2,
                   end_row_position, end_col_position)
    start_end_positions = [(seq1_start_position, end_col_position-1),
                           (seq2_start_position, end_row_position-1)]

    msa = TabularMSA(aligned1 + aligned2)

    return msa, score, start_end_positions


@experimental(as_of="0.4.0")
def global_pairwise_align_nucleotide(seq1, seq2, gap_open_penalty=5,
                                     gap_extend_penalty=2,
                                     match_score=1, mismatch_score=-2,
                                     substitution_matrix=None,
                                     penalize_terminal_gaps=False):
    """Globally align nucleotide seqs or alignments with Needleman-Wunsch

    Parameters
    ----------
    seq1 : DNA, RNA, or TabularMSA[DNA|RNA]
        The first unaligned sequence(s).
    seq2 : DNA, RNA, or TabularMSA[DNA|RNA]
        The second unaligned sequence(s).
    gap_open_penalty : int or float, optional
        Penalty for opening a gap (this is substracted from previous best
        alignment score, so is typically positive).
    gap_extend_penalty : int or float, optional
        Penalty for extending a gap (this is substracted from previous best
        alignment score, so is typically positive).
    match_score : int or float, optional
        The score to add for a match between a pair of bases (this is added
        to the previous best alignment score, so is typically positive).
    mismatch_score : int or float, optional
        The score to add for a mismatch between a pair of bases (this is
        added to the previous best alignment score, so is typically
        negative).
    substitution_matrix: 2D dict (or similar)
        Lookup for substitution scores (these values are added to the
        previous best alignment score). If provided, this overrides
        ``match_score`` and ``mismatch_score``.
    penalize_terminal_gaps: bool, optional
        If True, will continue to penalize gaps even after one sequence has
        been aligned through its end. This behavior is true Needleman-Wunsch
        alignment, but results in (biologically irrelevant) artifacts when
        the sequences being aligned are of different length. This is ``False``
        by default, which is very likely to be the behavior you want in all or
        nearly all cases.

    Returns
    -------
    tuple
        ``TabularMSA`` object containing the aligned sequences, alignment score
        (float), and start/end positions of each input sequence (iterable
        of two-item tuples). Note that start/end positions are indexes into the
        unaligned sequences.

    See Also
    --------
    local_pairwise_align
    local_pairwise_align_protein
    local_pairwise_align_nucleotide
    skbio.alignment.local_pairwise_align_ssw
    global_pairwise_align
    global_pairwise_align_protein

    Notes
    -----
    Default ``match_score``, ``mismatch_score``, ``gap_open_penalty`` and
    ``gap_extend_penalty`` parameters are derived from the NCBI BLAST
    Server [1]_.

    This function can be use to align either a pair of sequences, a pair of
    alignments, or a sequence and an alignment.

    References
    ----------
    .. [1] http://blast.ncbi.nlm.nih.gov/Blast.cgi

    """
    for seq in seq1, seq2:
        if not isinstance(seq, (DNA, RNA, TabularMSA)):
            raise TypeError(
                "`seq1` and `seq2` must be DNA, RNA, or TabularMSA, not type "
                "%r" % type(seq).__name__)
        if isinstance(seq, TabularMSA) and not issubclass(seq.dtype,
                                                          (DNA, RNA)):
            raise TypeError(
                "`seq1` and `seq2` must be TabularMSA with DNA or RNA dtype, "
                "not dtype %r" % seq.dtype.__name__)

    # use the substitution matrix provided by the user, or compute from
    # match_score and mismatch_score if a substitution matrix was not provided
    if substitution_matrix is None:
        substitution_matrix = \
            make_identity_substitution_matrix(match_score, mismatch_score)

    return global_pairwise_align(seq1, seq2, gap_open_penalty,
                                 gap_extend_penalty, substitution_matrix,
                                 penalize_terminal_gaps=penalize_terminal_gaps)


@experimental(as_of="0.4.0")
def global_pairwise_align_protein(seq1, seq2, gap_open_penalty=11,
                                  gap_extend_penalty=1,
                                  substitution_matrix=None,
                                  penalize_terminal_gaps=False):
    """Globally align pair of protein seqs or alignments with Needleman-Wunsch

    Parameters
    ----------
    seq1 : Protein or TabularMSA[Protein]
        The first unaligned sequence(s).
    seq2 : Protein or TabularMSA[Protein]
        The second unaligned sequence(s).
    gap_open_penalty : int or float, optional
        Penalty for opening a gap (this is substracted from previous best
        alignment score, so is typically positive).
    gap_extend_penalty : int or float, optional
        Penalty for extending a gap (this is substracted from previous best
        alignment score, so is typically positive).
    substitution_matrix: 2D dict (or similar), optional
        Lookup for substitution scores (these values are added to the
        previous best alignment score); default is BLOSUM 50.
    penalize_terminal_gaps: bool, optional
        If True, will continue to penalize gaps even after one sequence has
        been aligned through its end. This behavior is true Needleman-Wunsch
        alignment, but results in (biologically irrelevant) artifacts when
        the sequences being aligned are of different length. This is ``False``
        by default, which is very likely to be the behavior you want in all or
        nearly all cases.

    Returns
    -------
    tuple
        ``TabularMSA`` object containing the aligned sequences, alignment score
        (float), and start/end positions of each input sequence (iterable
        of two-item tuples). Note that start/end positions are indexes into the
        unaligned sequences.

    See Also
    --------
    local_pairwise_align
    local_pairwise_align_protein
    local_pairwise_align_nucleotide
    skbio.alignment.local_pairwise_align_ssw
    global_pairwise_align
    global_pairwise_align_nucelotide

    Notes
    -----
    Default ``gap_open_penalty`` and ``gap_extend_penalty`` parameters are
    derived from the NCBI BLAST Server [1]_.

    The BLOSUM (blocks substitution matrices) amino acid substitution matrices
    were originally defined in [2]_.

    This function can be use to align either a pair of sequences, a pair of
    alignments, or a sequence and an alignment.

    References
    ----------
    .. [1] http://blast.ncbi.nlm.nih.gov/Blast.cgi
    .. [2] Amino acid substitution matrices from protein blocks.
       S Henikoff and J G Henikoff.
       Proc Natl Acad Sci U S A. Nov 15, 1992; 89(22): 10915-10919.

    """
    for seq in seq1, seq2:
        if not isinstance(seq, (Protein, TabularMSA)):
            raise TypeError(
                "`seq1` and `seq2` must be Protein or TabularMSA, not type %r"
                % type(seq).__name__)
        if isinstance(seq, TabularMSA) and not issubclass(seq.dtype, Protein):
            raise TypeError(
                "`seq1` and `seq2` must be TabularMSA with Protein dtype, "
                "not dtype %r" % seq.dtype.__name__)

    if substitution_matrix is None:
        substitution_matrix = blosum50

    return global_pairwise_align(seq1, seq2, gap_open_penalty,
                                 gap_extend_penalty, substitution_matrix,
                                 penalize_terminal_gaps=penalize_terminal_gaps)


@experimental(as_of="0.4.0")
def global_pairwise_align(seq1, seq2, gap_open_penalty, gap_extend_penalty,
                          substitution_matrix, penalize_terminal_gaps=False):
    """Globally align a pair of seqs or alignments with Needleman-Wunsch

    Parameters
    ----------
    seq1 : IUPACSequence or TabularMSA
        The first unaligned sequence(s).
    seq2 : IUPACSequence or TabularMSA
        The second unaligned sequence(s).
    gap_open_penalty : int or float
        Penalty for opening a gap (this is substracted from previous best
        alignment score, so is typically positive).
    gap_extend_penalty : int or float
        Penalty for extending a gap (this is substracted from previous best
        alignment score, so is typically positive).
    substitution_matrix: 2D dict (or similar)
        Lookup for substitution scores (these values are added to the
        previous best alignment score).
    penalize_terminal_gaps: bool, optional
        If True, will continue to penalize gaps even after one sequence has
        been aligned through its end. This behavior is true Needleman-Wunsch
        alignment, but results in (biologically irrelevant) artifacts when
        the sequences being aligned are of different length. This is ``False``
        by default, which is very likely to be the behavior you want in all or
        nearly all cases.

    Returns
    -------
    tuple
        ``TabularMSA`` object containing the aligned sequences, alignment score
        (float), and start/end positions of each input sequence (iterable
        of two-item tuples). Note that start/end positions are indexes into the
        unaligned sequences.

    See Also
    --------
    local_pairwise_align
    local_pairwise_align_protein
    local_pairwise_align_nucleotide
    skbio.alignment.local_pairwise_align_ssw
    global_pairwise_align_protein
    global_pairwise_align_nucelotide

    Notes
    -----
    This algorithm (in a slightly more basic form) was originally described
    in [1]_. The scikit-bio implementation was validated against the
    EMBOSS needle web server [2]_.

    This function can be use to align either a pair of sequences, a pair of
    alignments, or a sequence and an alignment.

    References
    ----------
    .. [1] A general method applicable to the search for similarities in
       the amino acid sequence of two proteins.
       Needleman SB, Wunsch CD.
       J Mol Biol. 1970 Mar;48(3):443-53.
    .. [2] http://www.ebi.ac.uk/Tools/psa/emboss_needle/

    """
    warn("You're using skbio's python implementation of Needleman-Wunsch "
         "alignment. This is known to be very slow (e.g., thousands of times "
         "slower than a native C implementation). We'll be adding a faster "
         "version soon (see https://github.com/biocore/scikit-bio/issues/254 "
         "to track progress on this).", EfficiencyWarning)

    for seq in seq1, seq2:
        # We don't need to check the case where `seq` is a `TabularMSA` with a
        # dtype that isn't a subclass of `IUPACSequence`, this is guaranteed by
        # `TabularMSA`.
        if not isinstance(seq, (IUPACSequence, TabularMSA)):
            raise TypeError(
                "`seq1` and `seq2` must be IUPACSequence subclasses or "
                "TabularMSA, not type %r" % type(seq).__name__)

    seq1 = _coerce_alignment_input_type(seq1)
    seq2 = _coerce_alignment_input_type(seq2)

    if seq1.dtype is not seq2.dtype:
        raise TypeError(
            "`seq1` and `seq2` must have the same dtype: %r != %r"
            % (seq1.dtype.__name__, seq2.dtype.__name__))

    if penalize_terminal_gaps:
        init_matrices_f = _init_matrices_nw
    else:
        init_matrices_f = _init_matrices_nw_no_terminal_gap_penalty

    score_matrix, traceback_matrix = \
        _compute_score_and_traceback_matrices(
            seq1, seq2, gap_open_penalty, gap_extend_penalty,
            substitution_matrix, new_alignment_score=-np.inf,
            init_matrices_f=init_matrices_f,
            penalize_terminal_gaps=penalize_terminal_gaps)

    end_row_position = traceback_matrix.shape[0] - 1
    end_col_position = traceback_matrix.shape[1] - 1

    aligned1, aligned2, score, seq1_start_position, seq2_start_position = \
        _traceback(traceback_matrix, score_matrix, seq1, seq2,
                   end_row_position, end_col_position)
    start_end_positions = [(seq1_start_position, end_col_position-1),
                           (seq2_start_position, end_row_position-1)]

    msa = TabularMSA(aligned1 + aligned2)

    return msa, score, start_end_positions


@experimental(as_of="0.4.0")
def local_pairwise_align_ssw(sequence1, sequence2, **kwargs):
    """Align query and target sequences with Striped Smith-Waterman.

    Parameters
    ----------
    sequence1 : DNA, RNA, or Protein
        The first unaligned sequence
    sequence2 : DNA, RNA, or Protein
        The second unaligned sequence

    Returns
    -------
    tuple
        ``TabularMSA`` object containing the aligned sequences, alignment score
        (float), and start/end positions of each input sequence (iterable
        of two-item tuples). Note that start/end positions are indexes into the
        unaligned sequences.

    Notes
    -----
    This is a wrapper for the SSW package [1]_.

    For a complete list of optional keyword-arguments that can be provided,
    see ``skbio.alignment.StripedSmithWaterman``.

    The following kwargs will not have any effect: `suppress_sequences`,
    `zero_index`, and `protein`

    If an alignment does not meet a provided filter, `None` will be returned.

    References
    ----------
    .. [1] Zhao, Mengyao, Wan-Ping Lee, Erik P. Garrison, & Gabor T.
       Marth. "SSW Library: An SIMD Smith-Waterman C/C++ Library for
       Applications". PLOS ONE (2013). Web. 11 July 2014.
       http://www.plosone.org/article/info:doi/10.1371/journal.pone.0082138

    See Also
    --------
    skbio.alignment.StripedSmithWaterman

    """
    for seq in sequence1, sequence2:
        if not isinstance(seq, (DNA, RNA, Protein)):
            raise TypeError(
                "`sequence1` and `sequence2` must be DNA, RNA, or Protein, "
                "not type %r" % type(seq).__name__)

    if type(sequence1) is not type(sequence2):
        raise TypeError(
            "`sequence1` and `sequence2` must be the same type: %r != %r"
            % (type(sequence1).__name__, type(sequence2).__name__))

    # We need the sequences for `TabularMSA` to make sense, so don't let the
    # user suppress them.
    kwargs['suppress_sequences'] = False
    kwargs['zero_index'] = True

    kwargs['protein'] = False
    if isinstance(sequence1, Protein):
        kwargs['protein'] = True

    query = StripedSmithWaterman(str(sequence1), **kwargs)
    alignment = query(str(sequence2))

    # If there is no cigar, then it has failed a filter. Return None.
    if not alignment.cigar:
        return None

    start_end = None
    if alignment.query_begin != -1:
        start_end = [
            (alignment.query_begin, alignment.query_end),
            (alignment.target_begin, alignment.target_end_optimal)
        ]

    constructor = type(sequence1)
    msa = TabularMSA([
        constructor(alignment.aligned_query_sequence),
        constructor(alignment.aligned_target_sequence)
    ])

    return msa, alignment.optimal_alignment_score, start_end


@deprecated(as_of="0.4.0", until="0.5.0",
            reason="Will be replaced by a SubstitutionMatrix class. To track "
                   "progress, see [#161]"
                   "(https://github.com/biocore/scikit-bio/issues/161).")
def make_identity_substitution_matrix(match_score, mismatch_score,
                                      alphabet='ACGTU'):
    """Generate substitution matrix where all matches are scored equally

    Parameters
    ----------
    match_score : int, float
        The score that should be assigned for all matches. This value is
        typically positive.
    mismatch_score : int, float
        The score that should be assigned for all mismatches. This value is
        typically negative.
    alphabet : iterable of str, optional
        The characters that should be included in the substitution matrix.

    Returns
    -------
    dict of dicts
        All characters in alphabet are keys in both dictionaries, so that any
        pair of characters can be looked up to get their match or mismatch
        score.

    """
    result = {}
    for c1 in alphabet:
        row = {}
        for c2 in alphabet:
            if c1 == c2:
                row[c2] = match_score
            else:
                row[c2] = mismatch_score
        result[c1] = row
    return result


# Functions from here allow for generalized (global or local) alignment. I
# will likely want to put these in a single object to make the naming a little
# less clunky.


def _coerce_alignment_input_type(seq):
    if isinstance(seq, IUPACSequence):
        return TabularMSA([seq])
    else:
        return seq


_traceback_encoding = {'match': 1, 'vertical-gap': 2, 'horizontal-gap': 3,
                       'uninitialized': -1, 'alignment-end': 0}


def _init_matrices_sw(aln1, aln2, gap_open_penalty, gap_extend_penalty):
    shape = (aln2.shape.position+1, aln1.shape.position+1)
    score_matrix = np.zeros(shape)
    traceback_matrix = np.zeros(shape, dtype=np.int)
    traceback_matrix += _traceback_encoding['uninitialized']
    traceback_matrix[0, :] = _traceback_encoding['alignment-end']
    traceback_matrix[:, 0] = _traceback_encoding['alignment-end']
    return score_matrix, traceback_matrix


def _init_matrices_nw(aln1, aln2, gap_open_penalty, gap_extend_penalty):
    shape = (aln2.shape.position+1, aln1.shape.position+1)
    score_matrix = np.zeros(shape)
    traceback_matrix = np.zeros(shape, dtype=np.int)
    traceback_matrix += _traceback_encoding['uninitialized']
    traceback_matrix[0, 0] = _traceback_encoding['alignment-end']

    # cache some values for quicker access
    vgap = _traceback_encoding['vertical-gap']
    hgap = _traceback_encoding['horizontal-gap']

    for i in range(1, shape[0]):
        score_matrix[i, 0] = -gap_open_penalty - ((i-1) * gap_extend_penalty)
        traceback_matrix[i, 0] = vgap

    for i in range(1, shape[1]):
        score_matrix[0, i] = -gap_open_penalty - ((i-1) * gap_extend_penalty)
        traceback_matrix[0, i] = hgap

    return score_matrix, traceback_matrix


def _init_matrices_nw_no_terminal_gap_penalty(
        aln1, aln2, gap_open_penalty, gap_extend_penalty):
    shape = (aln2.shape.position+1, aln1.shape.position+1)
    score_matrix = np.zeros(shape)
    traceback_matrix = np.zeros(shape, dtype=np.int)
    traceback_matrix += _traceback_encoding['uninitialized']
    traceback_matrix[0, 0] = _traceback_encoding['alignment-end']

    # cache some values for quicker access
    vgap = _traceback_encoding['vertical-gap']
    hgap = _traceback_encoding['horizontal-gap']

    for i in range(1, shape[0]):
        traceback_matrix[i, 0] = vgap

    for i in range(1, shape[1]):
        traceback_matrix[0, i] = hgap

    return score_matrix, traceback_matrix


def _compute_substitution_score(aln1_chars, aln2_chars, substitution_matrix,
                                gap_substitution_score, gap_chars):
    substitution_score = 0
<<<<<<< HEAD
    gap_chars = GrammaredSequence.gap_chars
=======
>>>>>>> 04dff688
    for aln1_char, aln2_char in product(aln1_chars, aln2_chars):
        if aln1_char in gap_chars or aln2_char in gap_chars:
                substitution_score += gap_substitution_score
        else:
            try:
                substitution_score += \
                    substitution_matrix[aln1_char][aln2_char]
            except KeyError:
                offending_chars = \
                    [c for c in (aln1_char, aln2_char)
                     if c not in substitution_matrix]
                raise ValueError(
                    "One of the sequences contains a character that is "
                    "not contained in the substitution matrix. Are you "
                    "using an appropriate substitution matrix for your "
                    "sequence type (e.g., a nucleotide substitution "
                    "matrix does not make sense for aligning protein "
                    "sequences)? Does your sequence contain invalid "
                    "characters? The offending character(s) is: "
                    " %s." % ', '.join(offending_chars))
    substitution_score /= (len(aln1_chars) * len(aln2_chars))
    return substitution_score


def _compute_score_and_traceback_matrices(
        aln1, aln2, gap_open_penalty, gap_extend_penalty, substitution_matrix,
        new_alignment_score=-np.inf, init_matrices_f=_init_matrices_nw,
        penalize_terminal_gaps=True, gap_substitution_score=0):
    """Return dynamic programming (score) and traceback matrices.

    A note on the ``penalize_terminal_gaps`` parameter. When this value is
    ``False``, this function is no longer true Smith-Waterman/Needleman-Wunsch
    scoring, but when ``True`` it can result in biologically irrelevant
    artifacts in Needleman-Wunsch (global) alignments. Specifically, if one
    sequence is longer than the other (e.g., if aligning a primer sequence to
    an amplification product, or searching for a gene in a genome) the shorter
    sequence will have a long gap inserted. The parameter is ``True`` by
    default (so that this function computes the score and traceback matrices as
    described by the original authors) but the global alignment wrappers pass
    ``False`` by default, so that the global alignment API returns the result
    that users are most likely to be looking for.

    """
    aln1_length = aln1.shape.position
    aln2_length = aln2.shape.position
    # cache some values for quicker/simpler access
    aend = _traceback_encoding['alignment-end']
    match = _traceback_encoding['match']
    vgap = _traceback_encoding['vertical-gap']
    hgap = _traceback_encoding['horizontal-gap']

    new_alignment_score = (new_alignment_score, aend)

    # Initialize a matrix to use for scoring the alignment and for tracing
    # back the best alignment
    score_matrix, traceback_matrix = init_matrices_f(
        aln1, aln2, gap_open_penalty, gap_extend_penalty)

    # Iterate over the characters in aln2 (which corresponds to the vertical
    # sequence in the matrix)
    for aln2_pos, aln2_chars in enumerate(aln2.iter_positions(), 1):
        aln2_chars = str(aln2_chars)

        # Iterate over the characters in aln1 (which corresponds to the
        # horizontal sequence in the matrix)
        for aln1_pos, aln1_chars in enumerate(aln1.iter_positions(), 1):
            aln1_chars = str(aln1_chars)

            # compute the score for a match/mismatch
            substitution_score = _compute_substitution_score(
                aln1_chars, aln2_chars, substitution_matrix,
                gap_substitution_score, aln1.dtype.gap_chars)

            diag_score = \
                (score_matrix[aln2_pos-1, aln1_pos-1] + substitution_score,
                 match)

            # compute the score for adding a gap in aln2 (vertical)
            if not penalize_terminal_gaps and (aln1_pos == aln1_length):
                # we've reached the end of aln1, so adding vertical gaps
                # (which become gaps in aln1) should no longer
                # be penalized (if penalize_terminal_gaps == False)
                up_score = (score_matrix[aln2_pos-1, aln1_pos], vgap)
            elif traceback_matrix[aln2_pos-1, aln1_pos] == vgap:
                # gap extend, because the cell above was also a gap
                up_score = \
                    (score_matrix[aln2_pos-1, aln1_pos] - gap_extend_penalty,
                     vgap)
            else:
                # gap open, because the cell above was not a gap
                up_score = \
                    (score_matrix[aln2_pos-1, aln1_pos] - gap_open_penalty,
                     vgap)

            # compute the score for adding a gap in aln1 (horizontal)
            if not penalize_terminal_gaps and (aln2_pos == aln2_length):
                # we've reached the end of aln2, so adding horizontal gaps
                # (which become gaps in aln2) should no longer
                # be penalized (if penalize_terminal_gaps == False)
                left_score = (score_matrix[aln2_pos, aln1_pos-1], hgap)
            elif traceback_matrix[aln2_pos, aln1_pos-1] == hgap:
                # gap extend, because the cell to the left was also a gap
                left_score = \
                    (score_matrix[aln2_pos, aln1_pos-1] - gap_extend_penalty,
                     hgap)
            else:
                # gap open, because the cell to the left was not a gap
                left_score = \
                    (score_matrix[aln2_pos, aln1_pos-1] - gap_open_penalty,
                     hgap)

            # identify the largest score, and use that information to populate
            # the score and traceback matrices
            best_score = _first_largest([new_alignment_score, left_score,
                                         diag_score, up_score])
            score_matrix[aln2_pos, aln1_pos] = best_score[0]
            traceback_matrix[aln2_pos, aln1_pos] = best_score[1]

    return score_matrix, traceback_matrix


def _traceback(traceback_matrix, score_matrix, aln1, aln2, start_row,
               start_col):
    # cache some values for simpler reference
    aend = _traceback_encoding['alignment-end']
    match = _traceback_encoding['match']
    vgap = _traceback_encoding['vertical-gap']
    hgap = _traceback_encoding['horizontal-gap']
    gap_character = aln1.dtype.default_gap_char

    # initialize the result alignments
    aln1_sequence_count = aln1.shape.sequence
    aligned_seqs1 = [[] for e in range(aln1_sequence_count)]

    aln2_sequence_count = aln2.shape.sequence
    aligned_seqs2 = [[] for e in range(aln2_sequence_count)]

    current_row = start_row
    current_col = start_col

    best_score = score_matrix[current_row, current_col]
    current_value = None

    while current_value != aend:
        current_value = traceback_matrix[current_row, current_col]

        if current_value == match:
            for aligned_seq, input_seq in zip(aligned_seqs1, aln1):
                aligned_seq.append(str(input_seq[current_col-1]))
            for aligned_seq, input_seq in zip(aligned_seqs2, aln2):
                aligned_seq.append(str(input_seq[current_row-1]))
            current_row -= 1
            current_col -= 1
        elif current_value == vgap:
            for aligned_seq in aligned_seqs1:
                aligned_seq.append(gap_character)
            for aligned_seq, input_seq in zip(aligned_seqs2, aln2):
                aligned_seq.append(str(input_seq[current_row-1]))
            current_row -= 1
        elif current_value == hgap:
            for aligned_seq, input_seq in zip(aligned_seqs1, aln1):
                aligned_seq.append(str(input_seq[current_col-1]))
            for aligned_seq in aligned_seqs2:
                aligned_seq.append(gap_character)
            current_col -= 1
        elif current_value == aend:
            continue
        else:
            raise ValueError(
                "Invalid value in traceback matrix: %s" % current_value)

    for i in range(aln1_sequence_count):
        aligned_seq = ''.join(aligned_seqs1[i][::-1])
        constructor = aln1.dtype
        aligned_seqs1[i] = constructor(aligned_seq)

    for i in range(aln2_sequence_count):
        aligned_seq = ''.join(aligned_seqs2[i][::-1])
        constructor = aln2.dtype
        aligned_seqs2[i] = constructor(aligned_seq)

    return aligned_seqs1, aligned_seqs2, best_score, current_col, current_row


def _first_largest(scores):
    """ Similar to max, but returns the first element achieving the high score

    If max receives a tuple, it will break a tie for the highest value
    of entry[i] with entry[i+1]. We don't want that here - to better match
    with the results of other tools, we want to be able to define which
    entry is returned in the case of a tie.
    """
    result = scores[0]
    for score, direction in scores[1:]:
        if score > result[0]:
            result = (score, direction)
    return result<|MERGE_RESOLUTION|>--- conflicted
+++ resolved
@@ -15,13 +15,8 @@
 
 from skbio.alignment import TabularMSA
 from skbio.alignment._ssw_wrapper import StripedSmithWaterman
-<<<<<<< HEAD
-from skbio.sequence import Sequence, Protein
+from skbio.sequence import DNA, RNA, Protein
 from skbio.sequence._grammared_sequence import GrammaredSequence
-=======
-from skbio.sequence import DNA, RNA, Protein
-from skbio.sequence._iupac_sequence import IUPACSequence
->>>>>>> 04dff688
 from skbio.util import EfficiencyWarning
 from skbio.util._decorator import experimental, deprecated
 
@@ -278,9 +273,9 @@
 
     Parameters
     ----------
-    seq1 : IUPACSequence
+    seq1 : GrammaredSequence
         The first unaligned sequence.
-    seq2 : IUPACSequence
+    seq2 : GrammaredSequence
         The second unaligned sequence.
     gap_open_penalty : int or float
         Penalty for opening a gap (this is substracted from previous best
@@ -328,10 +323,10 @@
          EfficiencyWarning)
 
     for seq in seq1, seq2:
-        if not isinstance(seq, IUPACSequence):
+        if not isinstance(seq, GrammaredSequence):
             raise TypeError(
-                "`seq1` and `seq2` must be IUPACSequence subclasses, not type "
-                "%r" % type(seq).__name__)
+                "`seq1` and `seq2` must be %r subclasses, not type %r" %
+                (GrammaredSequence.__name__, type(seq).__name__))
 
     if type(seq1) is not type(seq2):
         raise TypeError(
@@ -543,9 +538,9 @@
 
     Parameters
     ----------
-    seq1 : IUPACSequence or TabularMSA
+    seq1 : GrammaredSequence or TabularMSA
         The first unaligned sequence(s).
-    seq2 : IUPACSequence or TabularMSA
+    seq2 : GrammaredSequence or TabularMSA
         The second unaligned sequence(s).
     gap_open_penalty : int or float
         Penalty for opening a gap (this is substracted from previous best
@@ -607,11 +602,11 @@
 
     for seq in seq1, seq2:
         # We don't need to check the case where `seq` is a `TabularMSA` with a
-        # dtype that isn't a subclass of `IUPACSequence`, this is guaranteed by
-        # `TabularMSA`.
-        if not isinstance(seq, (IUPACSequence, TabularMSA)):
+        # dtype that isn't a subclass of `GrammaredSequence`, this is
+        # guaranteed by `TabularMSA`.
+        if not isinstance(seq, (GrammaredSequence, TabularMSA)):
             raise TypeError(
-                "`seq1` and `seq2` must be IUPACSequence subclasses or "
+                "`seq1` and `seq2` must be GrammaredSequence subclasses or "
                 "TabularMSA, not type %r" % type(seq).__name__)
 
     seq1 = _coerce_alignment_input_type(seq1)
@@ -779,7 +774,7 @@
 
 
 def _coerce_alignment_input_type(seq):
-    if isinstance(seq, IUPACSequence):
+    if isinstance(seq, GrammaredSequence):
         return TabularMSA([seq])
     else:
         return seq
@@ -845,10 +840,6 @@
 def _compute_substitution_score(aln1_chars, aln2_chars, substitution_matrix,
                                 gap_substitution_score, gap_chars):
     substitution_score = 0
-<<<<<<< HEAD
-    gap_chars = GrammaredSequence.gap_chars
-=======
->>>>>>> 04dff688
     for aln1_char, aln2_char in product(aln1_chars, aln2_chars):
         if aln1_char in gap_chars or aln2_char in gap_chars:
                 substitution_score += gap_substitution_score
