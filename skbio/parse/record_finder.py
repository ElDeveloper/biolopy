--- conflicted
+++ resolved
@@ -24,10 +24,6 @@
 """
 
 from string import strip, rstrip
-<<<<<<< HEAD
-
-=======
->>>>>>> 888dbb76
 from skbio.core.exception import RecordError
 
 
