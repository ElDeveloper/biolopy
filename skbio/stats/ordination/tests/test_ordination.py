# ----------------------------------------------------------------------------
# Copyright (c) 2013--, scikit-bio development team.
#
# Distributed under the terms of the Modified BSD License.
#
# The full license is in the file COPYING.txt, distributed with this software.
# ----------------------------------------------------------------------------

from __future__ import absolute_import, division, print_function

import warnings

import numpy as np
import numpy.testing as npt
import pandas as pd
from scipy.spatial.distance import pdist

<<<<<<< HEAD
from skbio import DistanceMatrix
from skbio._base import OrdinationResults
from skbio.stats.ordination import ca, RDA, CCA, PCoA, corr, mean_and_std
from skbio.util import get_data_path, assert_ordination_results_equal


def normalize_signs(arr1, arr2):
    """Change column signs so that "column" and "-column" compare equal.

    This is needed because results of eigenproblmes can have signs
    flipped, but they're still right.

    Notes
    =====

    This function tries hard to make sure that, if you find "column"
    and "-column" almost equal, calling a function like np.allclose to
    compare them after calling `normalize_signs` succeeds.

    To do so, it distinguishes two cases for every column:

    - It can be all almost equal to 0 (this includes a column of
      zeros).
    - Otherwise, it has a value that isn't close to 0.

    In the first case, no sign needs to be flipped. I.e., for
    |epsilon| small, np.allclose(-epsilon, 0) is true if and only if
    np.allclose(epsilon, 0) is.

    In the second case, the function finds the number in the column
    whose absolute value is largest. Then, it compares its sign with
    the number found in the same index, but in the other array, and
    flips the sign of the column as needed.
    """
    # Let's convert everyting to floating point numbers (it's
    # reasonable to assume that eigenvectors will already be floating
    # point numbers). This is necessary because np.array(1) /
    # np.array(0) != np.array(1.) / np.array(0.)
    arr1 = np.asarray(arr1, dtype=np.float64)
    arr2 = np.asarray(arr2, dtype=np.float64)

    if arr1.shape != arr2.shape:
        raise ValueError(
            "Arrays must have the same shape ({0} vs {1}).".format(arr1.shape,
                                                                   arr2.shape)
            )

    # To avoid issues around zero, we'll compare signs of the values
    # with highest absolute value
    max_idx = np.abs(arr1).argmax(axis=0)
    max_arr1 = arr1[max_idx, range(arr1.shape[1])]
    max_arr2 = arr2[max_idx, range(arr2.shape[1])]

    sign_arr1 = np.sign(max_arr1)
    sign_arr2 = np.sign(max_arr2)

    # Store current warnings, and ignore division by zero (like 1. /
    # 0.) and invalid operations (like 0. / 0.)
    wrn = np.seterr(invalid='ignore', divide='ignore')
    differences = sign_arr1 / sign_arr2
    # The values in `differences` can be:
    #    1 -> equal signs
    #   -1 -> diff signs
    #   Or nan (0/0), inf (nonzero/0), 0 (0/nonzero)
    np.seterr(**wrn)

    # Now let's deal with cases where `differences != \pm 1`
    special_cases = (~np.isfinite(differences)) | (differences == 0)
    # In any of these cases, the sign of the column doesn't matter, so
    # let's just keep it
    differences[special_cases] = 1

    return arr1 * differences, arr2
=======
from skbio import OrdinationResults
from skbio.stats.distance import DistanceMatrix, DissimilarityMatrixError
from skbio.stats.ordination import (
    CA, RDA, CCA, pcoa, corr, mean_and_std, e_matrix, f_matrix)
from skbio.util import get_data_path, assert_ordination_results_equal
>>>>>>> 4875060c


def chi_square_distance(data_table, between_rows=True):
    """Computes the chi-square distance between two rows or columns of input.

    It is a measure that has no upper limit, and it excludes double-zeros.

    Parameters
    ----------
    data_table : 2D array_like
        An array_like object of shape (n, p). The input must be a
        frequency table (so that the sum of all cells equals 1, and
        all values are non-negative).
    between_rows : bool (defaults to True)
        Indicates whether distance is computed between rows (default)
        or columns.

    Returns
    -------
    Y : ndarray
        Returns a condensed distance matrix. For each i and j (where
        i<j<n), the chi square distance between u=X[i] and v=X[j] is
        computed and stored in `Y[(n choose 2) - (n - i choose 2) + (j
        - i - 1)]`.

    See Also
    --------
    scipy.spatial.distance.squareform

    References
    ----------
    This coefficient appears in Legendre and Legendre (1998) as
    formula 7.54 (as D_{16}). Another source is
    http://www.springerreference.com/docs/html/chapterdbid/60817.html
    """
    data_table = np.asarray(data_table, dtype=np.float64)
    if not np.allclose(data_table.sum(), 1):
        raise ValueError("Input is not a frequency table: if it is an"
                         " abundance table you could scale it as"
                         " `data_table / data_table.sum()`.")
    if np.any(data_table < 0):
        raise ValueError("A frequency table can't have negative values.")

    # The distances are always computed between the rows of F
    F = data_table if between_rows else data_table.T

    row_sums = F.sum(axis=1, keepdims=True)
    column_sums = F.sum(axis=0)
    scaled_F = F / (row_sums * np.sqrt(column_sums))

    return pdist(scaled_F, 'euclidean')


class TestChiSquareDistance(object):
    def test_errors(self):
        a = np.array([[-0.5, 0],
                      [1, 0.5]])
        with npt.assert_raises(ValueError):
            chi_square_distance(a)
        b = np.array([[0.5, 0],
                      [0.5, 0.1]])
        with npt.assert_raises(ValueError):
            chi_square_distance(b)

    def test_results(self):
        """Some random numbers."""
        a = np.array([[0.02808988764,  0.056179775281,  0.084269662921,
                       0.140449438202],
                      [0.01404494382,  0.196629213483,  0.109550561798,
                       0.033707865169],
                      [0.02808988764,  0.112359550562,  0.056179775281,
                       0.140449438202]])
        dist = chi_square_distance(a)
        expected = [0.91413919964333856,
                    0.33651110106124049,
                    0.75656884966269089]
        npt.assert_almost_equal(dist, expected)

    def test_results2(self):
        """A tiny example from Legendre & Legendre 1998, p. 285."""
        a = np.array([[0, 1, 1],
                      [1, 0, 0],
                      [0, 4, 4]])
        dist = chi_square_distance(a / a.sum())
        # Note L&L used a terrible calculator because they got a wrong
        # number (says it's 3.477) :(
        expected = [3.4785054261852175, 0, 3.4785054261852175]
        npt.assert_almost_equal(dist, expected)


class TestUtils(object):
    def setup(self):
        self.x = np.array([[1, 2, 3], [4, 5, 6]])
        self.y = np.array([[1, 2, 3], [4, 5, 6], [7, 8, 9]])

    def test_mean_and_std_no_mean_no_std(self):
        with npt.assert_raises(ValueError):
            mean_and_std(self.x, with_mean=False, with_std=False)

    def test_corr_shape_mismatch(self):
        with npt.assert_raises(ValueError):
            corr(self.x, self.y)


class TestCAResults(object):
    def setup(self):
        """Data from table 9.11 in Legendre & Legendre 1998."""
        self.X = np.loadtxt(get_data_path('L&L_CA_data'))

        self.contingency = pd.DataFrame(self.X, ['Site1', 'Site2', 'Site3'],
                                        ['Species1', 'Species2', 'Species3'])

    def test_scaling2(self):

        eigvals = pd.Series(np.array([0.09613302, 0.04094181]), ['CA1', 'CA2'])
        # p. 460 L&L 1998
        features = pd.DataFrame(np.array([[0.40887, -0.06955], # F_hat
                                          [-0.11539, 0.29977],
                                          [-0.30997, -0.18739]]),
                                ['Species1', 'Species2', 'Species3'],
                                ['CA1', 'CA2'])
        samples = pd.DataFrame(np.array([[-0.84896, -0.88276], # V_hat
                                         [-0.22046, 1.34482],
                                         [1.66697, -0.47032]]),
                               ['Site1', 'Site2', 'Site3'],
                               ['CA1', 'CA2'])
        exp = OrdinationResults('CA', 'Correspondance Analysis',
                                eigvals=eigvals, features=features,
                                samples=samples)

        scores = ca(self.contingency, 2)

        assert_ordination_results_equal(exp, scores,
                                        ignore_directionality=True)

    def test_scaling1(self):
        eigvals = pd.Series(np.array([0.09613302, 0.04094181]), ['CA1', 'CA2'])
        # p. 458
        features = pd.DataFrame(np.array([[1.31871, -0.34374], # V
                                          [-0.37215, 1.48150],
                                          [-0.99972, -0.92612]]),
                                ['Species1', 'Species2', 'Species3'],
                                ['CA1', 'CA2'])
        samples = pd.DataFrame(np.array([[-0.26322, -0.17862], # F
                                         [-0.06835, 0.27211],
                                         [0.51685, -0.09517]]),
                               ['Site1', 'Site2', 'Site3'],
                               ['CA1', 'CA2'])
        exp = OrdinationResults('CA', 'Correspondance Analysis',
                                eigvals=eigvals, features=features,
                                samples=samples)
        scores = ca(self.contingency, 1)

        assert_ordination_results_equal(exp, scores,
                                        ignore_directionality=True)

    def test_maintain_chi_square_distance_scaling1(self):
        """In scaling 1, chi^2 distance among rows (sites) is equal to
        euclidean distance between them in transformed space."""
        frequencies = self.X / self.X.sum()
        chi2_distances = chi_square_distance(frequencies)
        transformed_sites = ca(self.contingency, 1).samples.values
        euclidean_distances = pdist(transformed_sites, 'euclidean')
        npt.assert_almost_equal(chi2_distances, euclidean_distances)

    def test_maintain_chi_square_distance_scaling2(self):
        """In scaling 2, chi^2 distance among columns (species) is
        equal to euclidean distance between them in transformed space."""
        frequencies = self.X / self.X.sum()
        chi2_distances = chi_square_distance(frequencies, between_rows=False)
        transformed_species = ca(self.contingency, 2).samples.values
        euclidean_distances = pdist(transformed_species, 'euclidean')
        npt.assert_almost_equal(chi2_distances, euclidean_distances)


class TestCAErrors(object):
    def test_negative(self):
        X = np.array([[1, 2], [-0.1, -2]])
        with npt.assert_raises(ValueError):
            ca(pd.DataFrame(X))


class TestRDAErrors(object):
    def test_shape(self):
        for n, p, n_, m in [(3, 4, 2, 1), (3, 4, 3, 10)]:
            Y = np.random.randn(n, p)
            X = np.random.randn(n_, m)
            yield npt.assert_raises, ValueError, RDA, Y, X, None, None


class TestRDAResults(object):
    # STATUS: L&L only shows results with scaling 1, and they agree
    # with vegan's (module multiplying by a constant). I can also
    # compute scaling 2, agreeing with vegan, but there are no written
    # results in L&L.
    def setup(self):
        """Data from table 11.3 in Legendre & Legendre 1998."""
        Y = np.loadtxt(get_data_path('example2_Y'))
        X = np.loadtxt(get_data_path('example2_X'))
        self.ordination = RDA(Y, X,
                              ['Site0', 'Site1', 'Site2', 'Site3', 'Site4',
                               'Site5', 'Site6', 'Site7', 'Site8', 'Site9'],
                              ['Species0', 'Species1', 'Species2', 'Species3',
                               'Species4', 'Species5'])

    def test_scaling1(self):
        scores = self.ordination.scores(1)

        # Load data as computed with vegan 2.0-8
        vegan_species = np.loadtxt(get_data_path(
            'example2_species_scaling1_from_vegan'))
        npt.assert_almost_equal(scores.species, vegan_species, decimal=6)

        vegan_site = np.loadtxt(get_data_path(
            'example2_site_scaling1_from_vegan'))
        npt.assert_almost_equal(scores.site, vegan_site, decimal=6)

    def test_scaling2(self):
        scores = self.ordination.scores(2)

        # Load data as computed with vegan 2.0-8
        vegan_species = np.loadtxt(get_data_path(
            'example2_species_scaling2_from_vegan'))
        npt.assert_almost_equal(scores.species, vegan_species, decimal=6)

        vegan_site = np.loadtxt(get_data_path(
            'example2_site_scaling2_from_vegan'))
        npt.assert_almost_equal(scores.site, vegan_site, decimal=6)


class TestCCAErrors(object):
    def setup(self):
        """Data from table 11.3 in Legendre & Legendre 1998."""
        self.Y = np.loadtxt(get_data_path('example3_Y'))
        self.X = np.loadtxt(get_data_path('example3_X'))

    def test_shape(self):
        X, Y = self.X, self.Y
        with npt.assert_raises(ValueError):
            CCA(Y, X[:-1], None, None)

    def test_Y_values(self):
        X, Y = self.X, self.Y
        Y[0, 0] = -1
        with npt.assert_raises(ValueError):
            CCA(Y, X, None, None)
        Y[0] = 0
        with npt.assert_raises(ValueError):
            CCA(Y, X, None, None)


class TestCCAResults(object):
    def setup(self):
        """Data from table 11.3 in Legendre & Legendre 1998
        (p. 590). Loaded results as computed with vegan 2.0-8 and
        compared with table 11.5 if also there."""
        Y = np.loadtxt(get_data_path('example3_Y'))
        X = np.loadtxt(get_data_path('example3_X'))
        self.ordination = CCA(Y, X[:, :-1],
                              ['Site0', 'Site1', 'Site2', 'Site3', 'Site4',
                               'Site5', 'Site6', 'Site7', 'Site8', 'Site9'],
                              ['Species0', 'Species1', 'Species2', 'Species3',
                               'Species4', 'Species5', 'Species6', 'Species7',
                               'Species8'])

    def test_scaling1_species(self):
        scores = self.ordination.scores(1)

        vegan_species = np.loadtxt(get_data_path(
            'example3_species_scaling1_from_vegan'))
        npt.assert_almost_equal(scores.species, vegan_species, decimal=6)

    def test_scaling1_site(self):
        scores = self.ordination.scores(1)

        vegan_site = np.loadtxt(get_data_path(
            'example3_site_scaling1_from_vegan'))
        npt.assert_almost_equal(scores.site, vegan_site, decimal=4)

    def test_scaling2_species(self):
        scores = self.ordination.scores(2)

        vegan_species = np.loadtxt(get_data_path(
            'example3_species_scaling2_from_vegan'))
        npt.assert_almost_equal(scores.species, vegan_species, decimal=5)

    def test_scaling2_site(self):
        scores = self.ordination.scores(2)

        vegan_site = np.loadtxt(get_data_path(
            'example3_site_scaling2_from_vegan'))
        npt.assert_almost_equal(scores.site, vegan_site, decimal=4)


class TestPCoAPrivateMethods(object):
    def setup(self):
        self.matrix = np.arange(1, 7).reshape(2, 3)
        self.matrix2 = np.arange(1, 10).reshape(3, 3)

    def test_e_matrix(self):
        E = e_matrix(self.matrix)
        expected_E = np.array([[-0.5,  -2.,  -4.5],
                               [-8., -12.5, -18.]])
        npt.assert_almost_equal(E, expected_E)

    def test_f_matrix(self):
        F = f_matrix(self.matrix2)
        expected_F = np.zeros((3, 3))
        # Note that `test_make_F_matrix` in cogent is wrong
        npt.assert_almost_equal(F, expected_F)


if __name__ == '__main__':
    import nose
    nose.runmodule()<|MERGE_RESOLUTION|>--- conflicted
+++ resolved
@@ -8,94 +8,16 @@
 
 from __future__ import absolute_import, division, print_function
 
-import warnings
 
 import numpy as np
 import numpy.testing as npt
 import pandas as pd
 from scipy.spatial.distance import pdist
 
-<<<<<<< HEAD
-from skbio import DistanceMatrix
-from skbio._base import OrdinationResults
-from skbio.stats.ordination import ca, RDA, CCA, PCoA, corr, mean_and_std
+from skbio import OrdinationResults
+from skbio.stats.ordination import (
+    ca, RDA, CCA, corr, mean_and_std, e_matrix, f_matrix)
 from skbio.util import get_data_path, assert_ordination_results_equal
-
-
-def normalize_signs(arr1, arr2):
-    """Change column signs so that "column" and "-column" compare equal.
-
-    This is needed because results of eigenproblmes can have signs
-    flipped, but they're still right.
-
-    Notes
-    =====
-
-    This function tries hard to make sure that, if you find "column"
-    and "-column" almost equal, calling a function like np.allclose to
-    compare them after calling `normalize_signs` succeeds.
-
-    To do so, it distinguishes two cases for every column:
-
-    - It can be all almost equal to 0 (this includes a column of
-      zeros).
-    - Otherwise, it has a value that isn't close to 0.
-
-    In the first case, no sign needs to be flipped. I.e., for
-    |epsilon| small, np.allclose(-epsilon, 0) is true if and only if
-    np.allclose(epsilon, 0) is.
-
-    In the second case, the function finds the number in the column
-    whose absolute value is largest. Then, it compares its sign with
-    the number found in the same index, but in the other array, and
-    flips the sign of the column as needed.
-    """
-    # Let's convert everyting to floating point numbers (it's
-    # reasonable to assume that eigenvectors will already be floating
-    # point numbers). This is necessary because np.array(1) /
-    # np.array(0) != np.array(1.) / np.array(0.)
-    arr1 = np.asarray(arr1, dtype=np.float64)
-    arr2 = np.asarray(arr2, dtype=np.float64)
-
-    if arr1.shape != arr2.shape:
-        raise ValueError(
-            "Arrays must have the same shape ({0} vs {1}).".format(arr1.shape,
-                                                                   arr2.shape)
-            )
-
-    # To avoid issues around zero, we'll compare signs of the values
-    # with highest absolute value
-    max_idx = np.abs(arr1).argmax(axis=0)
-    max_arr1 = arr1[max_idx, range(arr1.shape[1])]
-    max_arr2 = arr2[max_idx, range(arr2.shape[1])]
-
-    sign_arr1 = np.sign(max_arr1)
-    sign_arr2 = np.sign(max_arr2)
-
-    # Store current warnings, and ignore division by zero (like 1. /
-    # 0.) and invalid operations (like 0. / 0.)
-    wrn = np.seterr(invalid='ignore', divide='ignore')
-    differences = sign_arr1 / sign_arr2
-    # The values in `differences` can be:
-    #    1 -> equal signs
-    #   -1 -> diff signs
-    #   Or nan (0/0), inf (nonzero/0), 0 (0/nonzero)
-    np.seterr(**wrn)
-
-    # Now let's deal with cases where `differences != \pm 1`
-    special_cases = (~np.isfinite(differences)) | (differences == 0)
-    # In any of these cases, the sign of the column doesn't matter, so
-    # let's just keep it
-    differences[special_cases] = 1
-
-    return arr1 * differences, arr2
-=======
-from skbio import OrdinationResults
-from skbio.stats.distance import DistanceMatrix, DissimilarityMatrixError
-from skbio.stats.ordination import (
-    CA, RDA, CCA, pcoa, corr, mean_and_std, e_matrix, f_matrix)
-from skbio.util import get_data_path, assert_ordination_results_equal
->>>>>>> 4875060c
 
 
 def chi_square_distance(data_table, between_rows=True):
