# ----------------------------------------------------------------------------
# Copyright (c) 2013--, scikit-bio development team.
#
# Distributed under the terms of the Modified BSD License.
#
# The full license is in the file COPYING.txt, distributed with this software.
# ----------------------------------------------------------------------------

from __future__ import absolute_import, division, print_function

from warnings import warn

import pandas as pd
import numpy as np
from scipy.linalg import eigh

from skbio import OrdinationResults
from skbio.stats.distance import DistanceMatrix
<<<<<<< HEAD
from ._utils import e_matrix, f_matrix
=======
from ._base import Ordination, OrdinationResults
from skbio.util._decorator import experimental
>>>>>>> 4635ee48

# - In cogent, after computing eigenvalues/vectors, the imaginary part
#   is dropped, if any. We know for a fact that the eigenvalues are
#   real, so that's not necessary, but eigenvectors can in principle
#   be complex (see for example
#   http://math.stackexchange.com/a/47807/109129 for details) and in
#   that case dropping the imaginary part means they'd no longer be
#   so, so I'm not doing that.


def pcoa(distance_matrix):
    r"""Perform Principal Coordinate Analysis.

    Principal Coordinate Analysis (PCoA) is a method similar to PCA
    that works from distance matrices, and so it can be used with
    ecologically meaningful distances like unifrac for bacteria.

    In ecology, the euclidean distance preserved by Principal
    Component Analysis (PCA) is often not a good choice because it
    deals poorly with double zeros (Species have unimodal
    distributions along environmental gradients, so if a species is
    absent from two sites at the same site, it can't be known if an
    environmental variable is too high in one of them and too low in
    the other, or too low in both, etc. On the other hand, if an
    species is present in two sites, that means that the sites are
    similar.).

    Parameters
    ==========
    distance_matrix : DistanceMatrix
        A distance matrix.

    Notes
    =====
    It is sometimes known as metric multidimensional scaling or
    classical scaling.

    .. note::

       If the distance is not euclidean (for example if it is a
       semimetric and the triangle inequality doesn't hold),
       negative eigenvalues can appear. There are different ways
       to deal with that problem (see Legendre & Legendre 1998, \S
       9.2.3), but none are currently implemented here.

       However, a warning is raised whenever negative eigenvalues
       appear, allowing the user to decide if they can be safely
       ignored.
    """
<<<<<<< HEAD
    distance_matrix = DistanceMatrix(distance_matrix)

    E_matrix = e_matrix(distance_matrix.data)

    # If the used distance was euclidean, pairwise distances
    # needn't be computed from the data table Y because F_matrix =
    # Y.dot(Y.T) (if Y has been centred).
    F_matrix = f_matrix(E_matrix)

    # If the eigendecomposition ever became a bottleneck, it could
    # be replaced with an iterative version that computes the
    # largest k eigenvectors.
    eigvals, eigvecs = eigh(F_matrix)

    # eigvals might not be ordered, so we order them (at least one
    # is zero). cogent makes eigenvalues positive by taking the
    # abs value, but that doesn't seem to be an approach accepted
    # by L&L to deal with negative eigenvalues. We raise a warning
    # in that case. First, we make values close to 0 equal to 0.
    negative_close_to_zero = np.isclose(eigvals, 0)
    eigvals[negative_close_to_zero] = 0
    if np.any(eigvals < 0):
        warn(
            "The result contains negative eigenvalues."
            " Please compare their magnitude with the magnitude of some"
            " of the largest positive eigenvalues. If the negative ones"
            " are smaller, it's probably safe to ignore them, but if they"
            " are large in magnitude, the results won't be useful. See the"
            " Notes section for more details. The smallest eigenvalue is"
            " {0} and the largest is {1}.".format(eigvals.min(),
                                                  eigvals.max()),
            RuntimeWarning
            )
    idxs_descending = eigvals.argsort()[::-1]
    eigvals = eigvals[idxs_descending]
    eigvecs = eigvecs[:, idxs_descending]

    # Scale eigenvalues to have lenght = sqrt(eigenvalue). This
    # works because np.linalg.eigh returns normalized
    # eigenvectors. Each row contains the coordinates of the
    # objects in the space of principal coordinates. Note that at
    # least one eigenvalue is zero because only n-1 axes are
    # needed to represent n points in an euclidean space.

    # If we return only the coordinates that make sense (i.e., that have a
    # corresponding positive eigenvalue), then Jackknifed Beta Diversity
    # won't work as it expects all the OrdinationResults to have the same
    # number of coordinates. In order to solve this issue, we return the
    # coordinates that have a negative eigenvalue as 0
    num_positive = (eigvals >= 0).sum()
    eigvecs[:, num_positive:] = np.zeros(eigvecs[:, num_positive:].shape)
    eigvals[num_positive:] = np.zeros(eigvals[num_positive:].shape)

    coordinates = eigvecs * np.sqrt(eigvals)
    proportion_explained = eigvals / eigvals.sum()

    axis_labels = ['PC%d' % i for i in range(1, eigvals.size + 1)]
    return OrdinationResults(
        short_method_name='PCoA',
        long_method_name='Principal Coordinate Analysis',
        eigvals=pd.Series(eigvals, index=axis_labels),
        samples=pd.DataFrame(coordinates, index=distance_matrix.ids,
                             columns=axis_labels),
        proportion_explained=pd.Series(proportion_explained,
                                       index=axis_labels))
=======
    short_method_name = 'PCoA'
    long_method_name = 'Principal Coordinate Analysis'

    @experimental(as_of="0.4.0")
    def __init__(self, distance_matrix):
        if isinstance(distance_matrix, DistanceMatrix):
            self.dm = np.asarray(distance_matrix.data, dtype=np.float64)
            self.ids = distance_matrix.ids
        else:
            raise TypeError("Input must be a DistanceMatrix.")
        self._pcoa()

    def _pcoa(self):
        E_matrix = self._E_matrix(self.dm)

        # If the used distance was euclidean, pairwise distances
        # needn't be computed from the data table Y because F_matrix =
        # Y.dot(Y.T) (if Y has been centred).
        F_matrix = self._F_matrix(E_matrix)

        # If the eigendecomposition ever became a bottleneck, it could
        # be replaced with an iterative version that computes the
        # largest k eigenvectors.
        eigvals, eigvecs = np.linalg.eigh(F_matrix)

        # eigvals might not be ordered, so we order them (at least one
        # is zero). cogent makes eigenvalues positive by taking the
        # abs value, but that doesn't seem to be an approach accepted
        # by L&L to deal with negative eigenvalues. We raise a warning
        # in that case. First, we make values close to 0 equal to 0.
        negative_close_to_zero = np.isclose(eigvals, 0)
        eigvals[negative_close_to_zero] = 0
        if np.any(eigvals < 0):
            warn(
                "The result contains negative eigenvalues."
                " Please compare their magnitude with the magnitude of some"
                " of the largest positive eigenvalues. If the negative ones"
                " are smaller, it's probably safe to ignore them, but if they"
                " are large in magnitude, the results won't be useful. See the"
                " Notes section for more details. The smallest eigenvalue is"
                " {0} and the largest is {1}.".format(eigvals.min(),
                                                      eigvals.max()),
                RuntimeWarning
                )
        idxs_descending = eigvals.argsort()[::-1]
        self.eigvals = eigvals[idxs_descending]
        self.eigvecs = eigvecs[:, idxs_descending]

    @experimental(as_of="0.4.0")
    def scores(self):
        """Compute coordinates in transformed space.

        Returns
        -------
        OrdinationResults
            Object that stores the computed eigenvalues, the
            proportion explained by each of them (per unit) and
            transformed coordinates, etc.

        See Also
        --------
        OrdinationResults
        """
        # Scale eigenvalues to have lenght = sqrt(eigenvalue). This
        # works because np.linalg.eigh returns normalized
        # eigenvectors. Each row contains the coordinates of the
        # objects in the space of principal coordinates. Note that at
        # least one eigenvalue is zero because only n-1 axes are
        # needed to represent n points in an euclidean space.

        # If we return only the coordinates that make sense (i.e., that have a
        # corresponding positive eigenvalue), then Jackknifed Beta Diversity
        # won't work as it expects all the OrdinationResults to have the same
        # number of coordinates. In order to solve this issue, we return the
        # coordinates that have a negative eigenvalue as 0
        num_positive = (self.eigvals >= 0).sum()
        eigvecs = self.eigvecs
        eigvecs[:, num_positive:] = np.zeros(eigvecs[:, num_positive:].shape)
        eigvals = self.eigvals
        eigvals[num_positive:] = np.zeros(eigvals[num_positive:].shape)

        coordinates = eigvecs * np.sqrt(eigvals)

        proportion_explained = eigvals / eigvals.sum()

        return OrdinationResults(eigvals=eigvals, site=coordinates,
                                 proportion_explained=proportion_explained,
                                 site_ids=self.ids)

    @staticmethod
    def _E_matrix(distance_matrix):
        """Compute E matrix from a distance matrix.

        Squares and divides by -2 the input elementwise. Eq. 9.20 in
        Legendre & Legendre 1998."""
        return distance_matrix * distance_matrix / -2

    @staticmethod
    def _F_matrix(E_matrix):
        """Compute F matrix from E matrix.

        Centring step: for each element, the mean of the corresponding
        row and column are substracted, and the mean of the whole
        matrix is added. Eq. 9.21 in Legendre & Legendre 1998."""
        row_means = E_matrix.mean(axis=1, keepdims=True)
        col_means = E_matrix.mean(axis=0, keepdims=True)
        matrix_mean = E_matrix.mean()
        return E_matrix - row_means - col_means + matrix_mean
>>>>>>> 4635ee48
<|MERGE_RESOLUTION|>--- conflicted
+++ resolved
@@ -16,12 +16,8 @@
 
 from skbio import OrdinationResults
 from skbio.stats.distance import DistanceMatrix
-<<<<<<< HEAD
 from ._utils import e_matrix, f_matrix
-=======
-from ._base import Ordination, OrdinationResults
 from skbio.util._decorator import experimental
->>>>>>> 4635ee48
 
 # - In cogent, after computing eigenvalues/vectors, the imaginary part
 #   is dropped, if any. We know for a fact that the eigenvalues are
@@ -32,6 +28,7 @@
 #   so, so I'm not doing that.
 
 
+@experimental(as_of="0.4.0")
 def pcoa(distance_matrix):
     r"""Perform Principal Coordinate Analysis.
 
@@ -71,7 +68,6 @@
        appear, allowing the user to decide if they can be safely
        ignored.
     """
-<<<<<<< HEAD
     distance_matrix = DistanceMatrix(distance_matrix)
 
     E_matrix = e_matrix(distance_matrix.data)
@@ -136,114 +132,4 @@
         samples=pd.DataFrame(coordinates, index=distance_matrix.ids,
                              columns=axis_labels),
         proportion_explained=pd.Series(proportion_explained,
-                                       index=axis_labels))
-=======
-    short_method_name = 'PCoA'
-    long_method_name = 'Principal Coordinate Analysis'
-
-    @experimental(as_of="0.4.0")
-    def __init__(self, distance_matrix):
-        if isinstance(distance_matrix, DistanceMatrix):
-            self.dm = np.asarray(distance_matrix.data, dtype=np.float64)
-            self.ids = distance_matrix.ids
-        else:
-            raise TypeError("Input must be a DistanceMatrix.")
-        self._pcoa()
-
-    def _pcoa(self):
-        E_matrix = self._E_matrix(self.dm)
-
-        # If the used distance was euclidean, pairwise distances
-        # needn't be computed from the data table Y because F_matrix =
-        # Y.dot(Y.T) (if Y has been centred).
-        F_matrix = self._F_matrix(E_matrix)
-
-        # If the eigendecomposition ever became a bottleneck, it could
-        # be replaced with an iterative version that computes the
-        # largest k eigenvectors.
-        eigvals, eigvecs = np.linalg.eigh(F_matrix)
-
-        # eigvals might not be ordered, so we order them (at least one
-        # is zero). cogent makes eigenvalues positive by taking the
-        # abs value, but that doesn't seem to be an approach accepted
-        # by L&L to deal with negative eigenvalues. We raise a warning
-        # in that case. First, we make values close to 0 equal to 0.
-        negative_close_to_zero = np.isclose(eigvals, 0)
-        eigvals[negative_close_to_zero] = 0
-        if np.any(eigvals < 0):
-            warn(
-                "The result contains negative eigenvalues."
-                " Please compare their magnitude with the magnitude of some"
-                " of the largest positive eigenvalues. If the negative ones"
-                " are smaller, it's probably safe to ignore them, but if they"
-                " are large in magnitude, the results won't be useful. See the"
-                " Notes section for more details. The smallest eigenvalue is"
-                " {0} and the largest is {1}.".format(eigvals.min(),
-                                                      eigvals.max()),
-                RuntimeWarning
-                )
-        idxs_descending = eigvals.argsort()[::-1]
-        self.eigvals = eigvals[idxs_descending]
-        self.eigvecs = eigvecs[:, idxs_descending]
-
-    @experimental(as_of="0.4.0")
-    def scores(self):
-        """Compute coordinates in transformed space.
-
-        Returns
-        -------
-        OrdinationResults
-            Object that stores the computed eigenvalues, the
-            proportion explained by each of them (per unit) and
-            transformed coordinates, etc.
-
-        See Also
-        --------
-        OrdinationResults
-        """
-        # Scale eigenvalues to have lenght = sqrt(eigenvalue). This
-        # works because np.linalg.eigh returns normalized
-        # eigenvectors. Each row contains the coordinates of the
-        # objects in the space of principal coordinates. Note that at
-        # least one eigenvalue is zero because only n-1 axes are
-        # needed to represent n points in an euclidean space.
-
-        # If we return only the coordinates that make sense (i.e., that have a
-        # corresponding positive eigenvalue), then Jackknifed Beta Diversity
-        # won't work as it expects all the OrdinationResults to have the same
-        # number of coordinates. In order to solve this issue, we return the
-        # coordinates that have a negative eigenvalue as 0
-        num_positive = (self.eigvals >= 0).sum()
-        eigvecs = self.eigvecs
-        eigvecs[:, num_positive:] = np.zeros(eigvecs[:, num_positive:].shape)
-        eigvals = self.eigvals
-        eigvals[num_positive:] = np.zeros(eigvals[num_positive:].shape)
-
-        coordinates = eigvecs * np.sqrt(eigvals)
-
-        proportion_explained = eigvals / eigvals.sum()
-
-        return OrdinationResults(eigvals=eigvals, site=coordinates,
-                                 proportion_explained=proportion_explained,
-                                 site_ids=self.ids)
-
-    @staticmethod
-    def _E_matrix(distance_matrix):
-        """Compute E matrix from a distance matrix.
-
-        Squares and divides by -2 the input elementwise. Eq. 9.20 in
-        Legendre & Legendre 1998."""
-        return distance_matrix * distance_matrix / -2
-
-    @staticmethod
-    def _F_matrix(E_matrix):
-        """Compute F matrix from E matrix.
-
-        Centring step: for each element, the mean of the corresponding
-        row and column are substracted, and the mean of the whole
-        matrix is added. Eq. 9.21 in Legendre & Legendre 1998."""
-        row_means = E_matrix.mean(axis=1, keepdims=True)
-        col_means = E_matrix.mean(axis=0, keepdims=True)
-        matrix_mean = E_matrix.mean()
-        return E_matrix - row_means - col_means + matrix_mean
->>>>>>> 4635ee48
+                                       index=axis_labels))