--- conflicted
+++ resolved
@@ -1168,15 +1168,11 @@
             seq_wrong.distance(seq1)
 
     def test_distance_on_subclass(self):
-<<<<<<< HEAD
-        pass
-=======
         seq1 = Sequence("abcdef")
         seq2 = SequenceSubclass("12bcef")
 
         with self.assertRaises(TypeError):
             seq1.distance(seq2)
->>>>>>> ff16c660
 
     def test_mismatch_frequency(self):
         # relative = False (default)
