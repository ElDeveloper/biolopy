--- conflicted
+++ resolved
@@ -22,11 +22,9 @@
 
 ### Bug fixes
 
-<<<<<<< HEAD
 * Fixes build errors for newer versions of NumPy, Pandas, and SciPy.
-=======
+
 * Corrected a criticial bug in `skbio.alignment.StripedSmithWaterman`/`skbio.alignment.local_pairwise_align_ssw` which would cause the formatting of the aligned sequences to misplace gap characters by the number of gap characters present in the opposing aligned sequence up to that point. This was caused by a faulty implementation of CIGAR string parsing, see [#1679](https://github.com/biocore/scikit-bio/pull/1679) for full details.
->>>>>>> e47e7f32
 
 ### Deprecated functionality [stable]
 
